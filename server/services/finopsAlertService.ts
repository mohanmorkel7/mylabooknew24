--- conflicted
+++ resolved
@@ -377,7 +377,6 @@
               UNIQUE(task_id, subtask_id, alert_group, alert_bucket)
             )
           `);
-<<<<<<< HEAD
           await client.query(`ALTER TABLE finops_external_alerts ADD COLUMN IF NOT EXISTS alert_group TEXT`);
           await client.query(`ALTER TABLE finops_external_alerts ADD COLUMN IF NOT EXISTS alert_bucket INTEGER DEFAULT -1`);
           await client.query(`ALTER TABLE finops_external_alerts ADD COLUMN IF NOT EXISTS next_call_at TIMESTAMP`);
@@ -405,35 +404,6 @@
             END
             $$;
           `);
-=======
-          // await client.query(`ALTER TABLE finops_external_alerts ADD COLUMN IF NOT EXISTS alert_group TEXT`);
-          // await client.query(`ALTER TABLE finops_external_alerts ADD COLUMN IF NOT EXISTS alert_bucket INTEGER DEFAULT -1`);
-          // await client.query(`ALTER TABLE finops_external_alerts ADD COLUMN IF NOT EXISTS next_call_at TIMESTAMP`);
-          // await client.query(`
-          //   DO $$
-          //   BEGIN
-          //     IF EXISTS (
-          //       SELECT 1 FROM information_schema.columns
-          //       WHERE table_name = 'finops_external_alerts' AND column_name = 'alert_group' AND data_type = 'ARRAY'
-          //     ) THEN
-          //       EXECUTE $$ALTER TABLE finops_external_alerts
-          //         ALTER COLUMN alert_group TYPE TEXT
-          //         USING CASE WHEN alert_group IS NULL THEN NULL ELSE array_to_string(alert_group, ',') END$$;
-          //     END IF;
-          //     IF EXISTS (
-          //       SELECT 1 FROM information_schema.columns
-          //       WHERE table_name = 'finops_external_alerts' AND column_name = 'alert_key'
-          //     ) THEN
-          //       EXECUTE $$ALTER TABLE finops_external_alerts ADD COLUMN IF NOT EXISTS alert_group_tmp TEXT$$;
-          //       EXECUTE $$UPDATE finops_external_alerts SET alert_group_tmp = COALESCE(alert_group::text, alert_key::text)$$;
-          //       EXECUTE $$ALTER TABLE finops_external_alerts DROP COLUMN IF EXISTS alert_group$$;
-          //       EXECUTE $$ALTER TABLE finops_external_alerts RENAME COLUMN alert_group_tmp TO alert_group$$;
-          //       EXECUTE $$ALTER TABLE finops_external_alerts DROP COLUMN IF EXISTS alert_key$$;
-          //     END IF;
-          //   END
-          //   $$;
-          // `);
->>>>>>> dff3fe08
           await client.query(`CREATE UNIQUE INDEX IF NOT EXISTS idx_fea_unique ON finops_external_alerts(task_id, subtask_id, alert_group, alert_bucket)`);
 
           // Prevent duplicate immediate alerts: check if a recent overdue alert already exists (15 minute window)
@@ -526,36 +496,305 @@
   /**
    * For subtasks that remain overdue, send repeat external alerts every 10 minutes
    */
-<<<<<<< HEAD
-  private async checkOverdueRepeatAlerts(): Promise<void> {
+  
+private async checkOverdueRepeatAlerts(): Promise<void> {
+  try {
+    // Trigger on transition (handled elsewhere). Then repeat every 15 minutes while still overdue.
+    const initialDelay = 15; // minutes after overdue before first repeat
+    const repeatInterval = 15;
+
+    const result = await pool.query(
+      `
+      SELECT
+        t.id as task_id,
+        t.task_name,
+        t.client_name,
+        t.reporting_managers,
+        t.escalation_managers,
+        t.assigned_to,
+        ft.subtask_id,
+        ft.subtask_name,
+        ft.updated_at as overdue_since,
+        ft.status
+      FROM finops_tracker ft
+      JOIN finops_tasks t ON t.id = ft.task_id
+      WHERE ft.status = 'overdue'
+        AND ft.run_date = (CURRENT_TIMESTAMP AT TIME ZONE 'Asia/Kolkata')::date
+        AND t.is_active = true
+        AND t.deleted_at IS NULL
+        AND (ft.subtask_scheduled_date IS NULL OR ft.subtask_scheduled_date = (CURRENT_TIMESTAMP AT TIME ZONE 'Asia/Kolkata')::date)
+    `,
+    );
+
+    // Ensure the 'finops_external_alerts' table exists
+    await pool.query(`
+      CREATE TABLE IF NOT EXISTS finops_external_alerts (
+        id SERIAL PRIMARY KEY,
+        task_id INTEGER NOT NULL,
+        subtask_id INTEGER NOT NULL,
+        alert_group TEXT NOT NULL,
+        alert_bucket INTEGER NOT NULL DEFAULT -1,
+        title TEXT,
+        next_call_at TIMESTAMP,
+        created_at TIMESTAMP DEFAULT NOW(),
+        UNIQUE(task_id, subtask_id, alert_group, alert_bucket)
+      )
+    `);
+    await pool.query(`ALTER TABLE finops_external_alerts ADD COLUMN IF NOT EXISTS alert_group TEXT`);
+    await pool.query(`ALTER TABLE finops_external_alerts ADD COLUMN IF NOT EXISTS alert_bucket INTEGER DEFAULT -1`);
+    await pool.query(`ALTER TABLE finops_external_alerts ADD COLUMN IF NOT EXISTS next_call_at TIMESTAMP`);
+    await pool.query(`
+      DO $$
+      BEGIN
+        IF EXISTS (
+          SELECT 1 FROM information_schema.columns
+          WHERE table_name = 'finops_external_alerts' AND column_name = 'alert_group' AND data_type = 'ARRAY'
+        ) THEN
+          EXECUTE $$ALTER TABLE finops_external_alerts
+            ALTER COLUMN alert_group TYPE TEXT
+            USING CASE WHEN alert_group IS NULL THEN NULL ELSE array_to_string(alert_group, ',') END$$;
+        END IF;
+        IF EXISTS (
+          SELECT 1 FROM information_schema.columns
+          WHERE table_name = 'finops_external_alerts' AND column_name = 'alert_key'
+        ) THEN
+          EXECUTE $$ALTER TABLE finops_external_alerts ADD COLUMN IF NOT EXISTS alert_group_tmp TEXT$$;
+          EXECUTE $$UPDATE finops_external_alerts SET alert_group_tmp = COALESCE(alert_group::text, alert_key::text)$$;
+          EXECUTE $$ALTER TABLE finops_external_alerts DROP COLUMN IF EXISTS alert_group$$;
+          EXECUTE $$ALTER TABLE finops_external_alerts RENAME COLUMN alert_group_tmp TO alert_group$$;
+          EXECUTE $$ALTER TABLE finops_external_alerts DROP COLUMN IF EXISTS alert_key$$;
+        END IF;
+      END
+      $$;
+    `);
+    await pool.query(`
+      CREATE UNIQUE INDEX IF NOT EXISTS idx_fea_unique 
+      ON finops_external_alerts(task_id, subtask_id, alert_group, alert_bucket);
+    `);
+
+    const now = new Date();
+    for (const row of result.rows) {
+      const since = row.overdue_since ? new Date(row.overdue_since) : null;
+      if (!since) continue;
+      const minutes = Math.floor((now.getTime() - since.getTime()) / 60000);
+
+      // Initial delayed call (always allowed; single-overdue constraint applies only to repeats)
+      if (minutes >= initialDelay) {
+        // Do something for the initial call if needed
+      }
+
+      // Repeat calls with configured interval
+      if (minutes >= initialDelay + repeatInterval) {
+        const bucket = Math.floor((minutes - initialDelay) / repeatInterval); // 1,2,3...
+        const alertGroup = `replica_down_overdue`;
+        const alertBucket = bucket;
+
+        // Try to atomically reserve a repeat alert for this bucket. If another process already reserved it, skip.
+        const names = Array.from(
+          new Set([
+            ...this.parseManagers(row.reporting_managers),
+            ...this.parseManagers(row.escalation_managers),
+            ...this.parseManagers(row.assigned_to),
+          ]),
+        );
+        const userIds = await this.getUserIdsFromNames(names);
+
+        const taskName = row.task_name || "Unknown Task";
+        const clientName = row.client_name || "Unknown Client";
+        const title = `Kindly take prompt action on the overdue subtask ${row.subtask_name} from the task ${taskName} for the client ${clientName}.`;
+
+        const reserveRepeat = await pool.query(
+          `INSERT INTO finops_external_alerts (task_id, subtask_id, alert_group, alert_bucket, title, next_call_at)
+            VALUES ($1, $2, $3, $4, $5, NOW() + INTERVAL '15 minutes')
+            ON CONFLICT (task_id, subtask_id, alert_group, alert_bucket) DO NOTHING
+            RETURNING id`,
+          [row.task_id, row.subtask_id, alertGroup, alertBucket, title],
+        );
+
+        if (reserveRepeat.rows.length === 0) {
+          continue; // someone else reserved this repeat bucket
+        }
+
+        console.log("Direct-call payload (service repeat)", {
+          taskId: row.task_id,
+          subtaskId: row.subtask_id,
+          title,
+          minutes_overdue: minutes,
+          bucket,
+          repeat_interval: repeatInterval,
+          user_ids: userIds,
+        });
+
+        await this.logAlert(
+          row.task_id,
+          String(row.subtask_id),
+          "sla_overdue_repeat",
+          "all",
+          minutes,
+          title,
+        );
+      }
+    }
+  } catch (e) {
+    console.warn("Error in overdue repeat alerts:", (e as Error).message);
+  }
+}
+
+  /**
+   * Send SLA warning alert (15 minutes before breach)
+   */
+  private async sendSLAWarningAlert(
+    task: any,
+    subtask: any,
+    minutesRemaining: number,
+  ): Promise<void> {
     try {
-      // Trigger on transition (handled elsewhere). Then repeat every 15 minutes while still overdue.
-      const initialDelay = 15; // minutes after overdue before first repeat
-      const repeatInterval = 15;
-
-      const result = await pool.query(
+      // Check if warning already sent
+      const existingAlert = await pool.query(
         `
-        SELECT
-          t.id as task_id,
-          t.task_name,
-          t.client_name,
-          t.reporting_managers,
-          t.escalation_managers,
-          t.assigned_to,
-          ft.subtask_id,
-          ft.subtask_name,
-          ft.updated_at as overdue_since,
-          ft.status
-        FROM finops_tracker ft
-        JOIN finops_tasks t ON t.id = ft.task_id
-        WHERE ft.status = 'overdue'
-          AND ft.run_date = (CURRENT_TIMESTAMP AT TIME ZONE 'Asia/Kolkata')::date
-          AND t.is_active = true
-          AND t.deleted_at IS NULL
-          AND (ft.subtask_scheduled_date IS NULL OR ft.subtask_scheduled_date = (CURRENT_TIMESTAMP AT TIME ZONE 'Asia/Kolkata')::date)
+        SELECT * FROM finops_alerts 
+        WHERE task_id = $1 AND subtask_id = $2 AND alert_type = 'sla_warning'
+        AND created_at > (CURRENT_TIMESTAMP - INTERVAL '1 hour')
       `,
-      );
-
+        [task.id, subtask.id],
+      );
+
+      if (existingAlert.rows.length > 0) {
+        return; // Alert already sent
+      }
+
+      const recipients = [
+        {
+          name: task.assigned_to,
+          email: `${task.assigned_to.toLowerCase().replace(" ", ".")}@company.com`,
+          type: "assigned" as const,
+        },
+        ...this.parseManagers(task.reporting_managers).map((name: string) => ({
+          name,
+          email: `${name.toLowerCase().replace(" ", ".")}@company.com`,
+          type: "reporting" as const,
+        })),
+      ];
+
+      const currentTimeIST = formatISTDateTime(getCurrentISTTime());
+      const subject = `⚠️ SLA Warning: ${task.task_name} - ${subtask.name}`;
+      const message = `
+        <h2>SLA Warning Alert</h2>
+        <p><strong>Task:</strong> ${task.task_name}</p>
+        <p><strong>Subtask:</strong> ${subtask.name}</p>
+        <p><strong>Time Remaining:</strong> ${minutesRemaining} minutes</p>
+        <p><strong>Current Status:</strong> ${subtask.status}</p>
+        <p><strong>Assigned To:</strong> ${task.assigned_to}</p>
+        <p><strong>Alert Time (IST):</strong> ${currentTimeIST}</p>
+
+        <p>This subtask is approaching its SLA deadline. Please ensure timely completion to avoid escalation.</p>
+
+        <hr>
+        <p><small>This is an automated alert from the FinOps Task Management System (IST).</small></p>
+      `;
+
+      await this.sendEmailAlerts(recipients, subject, message);
+      await this.logAlert(
+        task.id,
+        subtask.id,
+        "sla_warning",
+        "assigned_user,reporting_managers",
+        minutesRemaining,
+      );
+    } catch (error) {
+      console.error("Error sending SLA warning alert:", error);
+    }
+  }
+
+  /**
+   * Send SLA overdue alert (immediate escalation)
+   */
+  private async sendSLAOverdueAlert(
+    task: any,
+    subtask: any,
+    minutesOverdue: number,
+  ): Promise<void> {
+    try {
+      // Check if overdue alert already sent
+      const existingAlert = await pool.query(
+        `
+        SELECT * FROM finops_alerts 
+        WHERE task_id = $1 AND subtask_id = $2 AND alert_type = 'sla_overdue'
+        AND created_at > (CURRENT_TIMESTAMP - INTERVAL '15 minutes')
+      `,
+        [task.id, subtask.id],
+      );
+
+      if (existingAlert.rows.length > 0) {
+        return; // Alert already sent
+      }
+
+      const assignedList: string[] = Array.isArray(task.assigned_to)
+        ? (task.assigned_to as string[])
+        : this.parseManagers(task.assigned_to);
+      const recipients = [
+        ...assignedList.map((name: string) => ({
+          name,
+          email: `${String(name).toLowerCase().replace(/\s+/g, ".")}@company.com`,
+          type: "assigned" as const,
+        })),
+        ...this.parseManagers(task.reporting_managers).map((name: string) => ({
+          name,
+          email: `${String(name).toLowerCase().replace(/\s+/g, ".")}@company.com`,
+          type: "reporting" as const,
+        })),
+        ...this.parseManagers(task.escalation_managers).map((name: string) => ({
+          name,
+          email: `${String(name).toLowerCase().replace(/\s+/g, ".")}@company.com`,
+          type: "escalation" as const,
+        })),
+      ];
+
+      const currentTimeIST = formatISTDateTime(getCurrentISTTime());
+      const subject = `🚨 SLA OVERDUE: ${task.task_name} - ${subtask.name}`;
+      const message = `
+        <h2 style="color: #dc2626;">SLA OVERDUE ALERT</h2>
+        <p><strong>Task:</strong> ${task.task_name}</p>
+        <p><strong>Subtask:</strong> ${subtask.name}</p>
+        <p><strong>Time Overdue:</strong> ${minutesOverdue} minutes</p>
+        <p><strong>Current Status:</strong> ${subtask.status}</p>
+        <p><strong>Assigned To:</strong> ${task.assigned_to}</p>
+        <p><strong>Alert Time (IST):</strong> ${currentTimeIST}</p>
+
+        <div style="background-color: #fef2f2; border: 1px solid #fecaca; padding: 15px; margin: 20px 0; border-radius: 4px;">
+          <h3 style="color: #dc2626; margin-top: 0;">IMMEDIATE ACTION REQUIRED</h3>
+          <p>This subtask has exceeded its SLA deadline and requires immediate escalation.</p>
+          <p>Escalation managers have been notified.</p>
+        </div>
+
+        <hr>
+        <p><small>This is an automated escalation alert from the FinOps Task Management System (IST).</small></p>
+      `;
+
+      await this.sendEmailAlerts(recipients, subject, message);
+      const customTitle = `Kindly take prompt action on the overdue subtask ${subtask.name} from the task ${task.task_name} for the client ${task.client_name}.`;
+      await this.logAlert(
+        task.id,
+        subtask.id,
+        "sla_overdue",
+        "all",
+        minutesOverdue,
+        customTitle,
+      );
+    } catch (error) {
+      console.error("Error sending SLA overdue alert:", error);
+    }
+  }
+
+  /**
+   * Send external alert to Pulse Alerts endpoint
+   */
+  private async sendReplicaDownAlert(
+    taskId: number,
+    subtaskId: string | number,
+    title: string,
+  ): Promise<boolean> {
+    try {
       await pool.query(`
         CREATE TABLE IF NOT EXISTS finops_external_alerts (
           id SERIAL PRIMARY KEY,
@@ -598,408 +837,6 @@
       `);
       await pool.query(`CREATE UNIQUE INDEX IF NOT EXISTS idx_fea_unique ON finops_external_alerts(task_id, subtask_id, alert_group, alert_bucket)`);
 
-      const now = new Date();
-      for (const row of result.rows) {
-        const since = row.overdue_since ? new Date(row.overdue_since) : null;
-        if (!since) continue;
-        const minutes = Math.floor((now.getTime() - since.getTime()) / 60000);
-=======
-  
-private async checkOverdueRepeatAlerts(): Promise<void> {
-  try {
-    // Trigger on transition (handled elsewhere). Then repeat every 15 minutes while still overdue.
-    const initialDelay = 15; // minutes after overdue before first repeat
-    const repeatInterval = 15;
->>>>>>> dff3fe08
-
-    const result = await pool.query(
-      `
-      SELECT
-        t.id as task_id,
-        t.task_name,
-        t.client_name,
-        t.reporting_managers,
-        t.escalation_managers,
-        t.assigned_to,
-        ft.subtask_id,
-        ft.subtask_name,
-        ft.updated_at as overdue_since,
-        ft.status
-      FROM finops_tracker ft
-      JOIN finops_tasks t ON t.id = ft.task_id
-      WHERE ft.status = 'overdue'
-        AND ft.run_date = (CURRENT_TIMESTAMP AT TIME ZONE 'Asia/Kolkata')::date
-        AND t.is_active = true
-        AND t.deleted_at IS NULL
-        AND (ft.subtask_scheduled_date IS NULL OR ft.subtask_scheduled_date = (CURRENT_TIMESTAMP AT TIME ZONE 'Asia/Kolkata')::date)
-    `,
-    );
-
-    // Ensure the 'finops_external_alerts' table exists
-    await pool.query(`
-      CREATE TABLE IF NOT EXISTS finops_external_alerts (
-        id SERIAL PRIMARY KEY,
-        task_id INTEGER NOT NULL,
-        subtask_id INTEGER NOT NULL,
-        alert_group TEXT NOT NULL,
-        alert_bucket INTEGER NOT NULL DEFAULT -1,
-        title TEXT,
-        next_call_at TIMESTAMP,
-        created_at TIMESTAMP DEFAULT NOW(),
-        UNIQUE(task_id, subtask_id, alert_group, alert_bucket)
-      )
-    `);
-
-    // Add missing columns if they do not exist
-    // await pool.query(`
-    //   ALTER TABLE finops_external_alerts 
-    //   ADD COLUMN IF NOT EXISTS alert_group TEXT;
-    //   ALTER TABLE finops_external_alerts 
-    //   ADD COLUMN IF NOT EXISTS alert_bucket INTEGER DEFAULT -1;
-    //   ALTER TABLE finops_external_alerts 
-    //   ADD COLUMN IF NOT EXISTS next_call_at TIMESTAMP;
-    // `);
-
-    // Perform conditional column changes
-//     const query =`
-//      DO $$ 
-// BEGIN
-//   -- Ensure the 'alert_group' column is not of ARRAY type and alter if necessary
-//   IF EXISTS (
-//     SELECT 1 FROM information_schema.columns
-//     WHERE table_name = 'finops_external_alerts' 
-//       AND column_name = 'alert_group' 
-//       AND data_type = 'ARRAY'
-//   ) THEN
-//     EXECUTE 'ALTER TABLE finops_external_alerts
-//              ALTER COLUMN alert_group TYPE TEXT
-//              USING CASE 
-//                WHEN alert_group IS NULL THEN NULL 
-//                ELSE array_to_string(alert_group, '') 
-//              END';
-//   END IF;
-
-//   -- Check and handle 'alert_key' column if it exists
-//   IF EXISTS (
-//     SELECT 1 
-//     FROM information_schema.columns 
-//     WHERE table_name = 'finops_external_alerts' 
-//       AND column_name = 'alert_key'
-//   ) THEN
-//     -- Add 'alert_group_tmp' column and clean up
-//     EXECUTE 'ALTER TABLE finops_external_alerts ADD COLUMN IF NOT EXISTS alert_group_tmp TEXT';
-//     EXECUTE 'UPDATE finops_external_alerts 
-//              SET alert_group_tmp = COALESCE(alert_group::TEXT, alert_key::TEXT)';
-//     EXECUTE 'ALTER TABLE finops_external_alerts 
-//              DROP COLUMN IF EXISTS alert_group';
-//     EXECUTE 'ALTER TABLE finops_external_alerts 
-//              RENAME COLUMN alert_group_tmp TO alert_group';
-//     EXECUTE 'ALTER TABLE finops_external_alerts 
-//              DROP COLUMN IF EXISTS alert_key';
-//   END IF;
-// END $$;
-//     `;
-    // console.log('Executing SQL: ', query);  // Log to verify the SQL
-// await pool.query(query);
-
-    // Create unique index
-    await pool.query(`
-      CREATE UNIQUE INDEX IF NOT EXISTS idx_fea_unique 
-      ON finops_external_alerts(task_id, subtask_id, alert_group, alert_bucket);
-    `);
-
-    const now = new Date();
-    for (const row of result.rows) {
-      const since = row.overdue_since ? new Date(row.overdue_since) : null;
-      if (!since) continue;
-      const minutes = Math.floor((now.getTime() - since.getTime()) / 60000);
-
-      // Initial delayed call (always allowed; single-overdue constraint applies only to repeats)
-      if (minutes >= initialDelay) {
-        // Do something for the initial call if needed
-      }
-
-      // Repeat calls with configured interval
-      if (minutes >= initialDelay + repeatInterval) {
-        const bucket = Math.floor((minutes - initialDelay) / repeatInterval); // 1,2,3...
-        const alertGroup = `replica_down_overdue`;
-        const alertBucket = bucket;
-
-        // Try to atomically reserve a repeat alert for this bucket. If another process already reserved it, skip.
-        const names = Array.from(
-          new Set([
-            ...this.parseManagers(row.reporting_managers),
-            ...this.parseManagers(row.escalation_managers),
-            ...this.parseManagers(row.assigned_to),
-          ]),
-        );
-        const userIds = await this.getUserIdsFromNames(names);
-
-        const taskName = row.task_name || "Unknown Task";
-        const clientName = row.client_name || "Unknown Client";
-        const title = `Kindly take prompt action on the overdue subtask ${row.subtask_name} from the task ${taskName} for the client ${clientName}.`;
-
-        const reserveRepeat = await pool.query(
-          `INSERT INTO finops_external_alerts (task_id, subtask_id, alert_group, alert_bucket, title, next_call_at)
-            VALUES ($1, $2, $3, $4, $5, NOW() + INTERVAL '15 minutes')
-            ON CONFLICT (task_id, subtask_id, alert_group, alert_bucket) DO NOTHING
-            RETURNING id`,
-          [row.task_id, row.subtask_id, alertGroup, alertBucket, title],
-        );
-
-        if (reserveRepeat.rows.length === 0) {
-          continue; // someone else reserved this repeat bucket
-        }
-
-        console.log("Direct-call payload (service repeat)", {
-          taskId: row.task_id,
-          subtaskId: row.subtask_id,
-          title,
-          minutes_overdue: minutes,
-          bucket,
-          repeat_interval: repeatInterval,
-          user_ids: userIds,
-        });
-
-        await this.logAlert(
-          row.task_id,
-          String(row.subtask_id),
-          "sla_overdue_repeat",
-          "all",
-          minutes,
-          title,
-        );
-      }
-    }
-  } catch (e) {
-    console.warn("Error in overdue repeat alerts:", (e as Error).message);
-  }
-}
-
-  /**
-   * Send SLA warning alert (15 minutes before breach)
-   */
-  private async sendSLAWarningAlert(
-    task: any,
-    subtask: any,
-    minutesRemaining: number,
-  ): Promise<void> {
-    try {
-      // Check if warning already sent
-      const existingAlert = await pool.query(
-        `
-        SELECT * FROM finops_alerts 
-        WHERE task_id = $1 AND subtask_id = $2 AND alert_type = 'sla_warning'
-        AND created_at > (CURRENT_TIMESTAMP - INTERVAL '1 hour')
-      `,
-        [task.id, subtask.id],
-      );
-
-      if (existingAlert.rows.length > 0) {
-        return; // Alert already sent
-      }
-
-      const recipients = [
-        {
-          name: task.assigned_to,
-          email: `${task.assigned_to.toLowerCase().replace(" ", ".")}@company.com`,
-          type: "assigned" as const,
-        },
-        ...this.parseManagers(task.reporting_managers).map((name: string) => ({
-          name,
-          email: `${name.toLowerCase().replace(" ", ".")}@company.com`,
-          type: "reporting" as const,
-        })),
-      ];
-
-      const currentTimeIST = formatISTDateTime(getCurrentISTTime());
-      const subject = `⚠️ SLA Warning: ${task.task_name} - ${subtask.name}`;
-      const message = `
-        <h2>SLA Warning Alert</h2>
-        <p><strong>Task:</strong> ${task.task_name}</p>
-        <p><strong>Subtask:</strong> ${subtask.name}</p>
-        <p><strong>Time Remaining:</strong> ${minutesRemaining} minutes</p>
-        <p><strong>Current Status:</strong> ${subtask.status}</p>
-        <p><strong>Assigned To:</strong> ${task.assigned_to}</p>
-        <p><strong>Alert Time (IST):</strong> ${currentTimeIST}</p>
-
-        <p>This subtask is approaching its SLA deadline. Please ensure timely completion to avoid escalation.</p>
-
-        <hr>
-        <p><small>This is an automated alert from the FinOps Task Management System (IST).</small></p>
-      `;
-
-      await this.sendEmailAlerts(recipients, subject, message);
-      await this.logAlert(
-        task.id,
-        subtask.id,
-        "sla_warning",
-        "assigned_user,reporting_managers",
-        minutesRemaining,
-      );
-    } catch (error) {
-      console.error("Error sending SLA warning alert:", error);
-    }
-  }
-
-  /**
-   * Send SLA overdue alert (immediate escalation)
-   */
-  private async sendSLAOverdueAlert(
-    task: any,
-    subtask: any,
-    minutesOverdue: number,
-  ): Promise<void> {
-    try {
-      // Check if overdue alert already sent
-      const existingAlert = await pool.query(
-        `
-        SELECT * FROM finops_alerts 
-        WHERE task_id = $1 AND subtask_id = $2 AND alert_type = 'sla_overdue'
-        AND created_at > (CURRENT_TIMESTAMP - INTERVAL '15 minutes')
-      `,
-        [task.id, subtask.id],
-      );
-
-      if (existingAlert.rows.length > 0) {
-        return; // Alert already sent
-      }
-
-      const recipients = [
-        {
-          name: task.assigned_to,
-          email: `${task.assigned_to.toLowerCase().replace(" ", ".")}@company.com`,
-          type: "assigned" as const,
-        },
-        ...this.parseManagers(task.reporting_managers).map((name: string) => ({
-          name,
-          email: `${name.toLowerCase().replace(" ", ".")}@company.com`,
-          type: "reporting" as const,
-        })),
-        ...this.parseManagers(task.escalation_managers).map((name: string) => ({
-          name,
-          email: `${name.toLowerCase().replace(" ", ".")}@company.com`,
-          type: "escalation" as const,
-        })),
-      ];
-
-      const currentTimeIST = formatISTDateTime(getCurrentISTTime());
-      const subject = `🚨 SLA OVERDUE: ${task.task_name} - ${subtask.name}`;
-      const message = `
-        <h2 style="color: #dc2626;">SLA OVERDUE ALERT</h2>
-        <p><strong>Task:</strong> ${task.task_name}</p>
-        <p><strong>Subtask:</strong> ${subtask.name}</p>
-        <p><strong>Time Overdue:</strong> ${minutesOverdue} minutes</p>
-        <p><strong>Current Status:</strong> ${subtask.status}</p>
-        <p><strong>Assigned To:</strong> ${task.assigned_to}</p>
-        <p><strong>Alert Time (IST):</strong> ${currentTimeIST}</p>
-
-        <div style="background-color: #fef2f2; border: 1px solid #fecaca; padding: 15px; margin: 20px 0; border-radius: 4px;">
-          <h3 style="color: #dc2626; margin-top: 0;">IMMEDIATE ACTION REQUIRED</h3>
-          <p>This subtask has exceeded its SLA deadline and requires immediate escalation.</p>
-          <p>Escalation managers have been notified.</p>
-        </div>
-
-        <hr>
-        <p><small>This is an automated escalation alert from the FinOps Task Management System (IST).</small></p>
-      `;
-
-      await this.sendEmailAlerts(recipients, subject, message);
-      const customTitle = `Kindly take prompt action on the overdue subtask ${subtask.name} from the task ${task.task_name} for the client ${task.client_name}.`;
-      await this.logAlert(
-        task.id,
-        subtask.id,
-        "sla_overdue",
-        "all",
-        minutesOverdue,
-        customTitle,
-      );
-    } catch (error) {
-      console.error("Error sending SLA overdue alert:", error);
-    }
-  }
-
-  /**
-   * Send external alert to Pulse Alerts endpoint
-   */
-  private async sendReplicaDownAlert(
-    taskId: number,
-    subtaskId: string | number,
-    title: string,
-  ): Promise<boolean> {
-    try {
-      await pool.query(`
-        CREATE TABLE IF NOT EXISTS finops_external_alerts (
-          id SERIAL PRIMARY KEY,
-          task_id INTEGER NOT NULL,
-          subtask_id INTEGER NOT NULL,
-          alert_group TEXT NOT NULL,
-          alert_bucket INTEGER NOT NULL DEFAULT -1,
-          title TEXT,
-          next_call_at TIMESTAMP,
-          created_at TIMESTAMP DEFAULT NOW(),
-          UNIQUE(task_id, subtask_id, alert_group, alert_bucket)
-        )
-      `);
-<<<<<<< HEAD
-      await pool.query(`ALTER TABLE finops_external_alerts ADD COLUMN IF NOT EXISTS alert_group TEXT`);
-      await pool.query(`ALTER TABLE finops_external_alerts ADD COLUMN IF NOT EXISTS alert_bucket INTEGER DEFAULT -1`);
-      await pool.query(`ALTER TABLE finops_external_alerts ADD COLUMN IF NOT EXISTS next_call_at TIMESTAMP`);
-      await pool.query(`
-        DO $$
-        BEGIN
-          IF EXISTS (
-            SELECT 1 FROM information_schema.columns
-            WHERE table_name = 'finops_external_alerts' AND column_name = 'alert_group' AND data_type = 'ARRAY'
-          ) THEN
-            EXECUTE $$ALTER TABLE finops_external_alerts
-              ALTER COLUMN alert_group TYPE TEXT
-              USING CASE WHEN alert_group IS NULL THEN NULL ELSE array_to_string(alert_group, ',') END$$;
-          END IF;
-          IF EXISTS (
-            SELECT 1 FROM information_schema.columns
-            WHERE table_name = 'finops_external_alerts' AND column_name = 'alert_key'
-          ) THEN
-            EXECUTE $$ALTER TABLE finops_external_alerts ADD COLUMN IF NOT EXISTS alert_group_tmp TEXT$$;
-            EXECUTE $$UPDATE finops_external_alerts SET alert_group_tmp = COALESCE(alert_group::text, alert_key::text)$$;
-            EXECUTE $$ALTER TABLE finops_external_alerts DROP COLUMN IF EXISTS alert_group$$;
-            EXECUTE $$ALTER TABLE finops_external_alerts RENAME COLUMN alert_group_tmp TO alert_group$$;
-            EXECUTE $$ALTER TABLE finops_external_alerts DROP COLUMN IF EXISTS alert_key$$;
-          END IF;
-        END
-        $$;
-      `);
-=======
-      // await pool.query(`ALTER TABLE finops_external_alerts ADD COLUMN IF NOT EXISTS alert_group TEXT`);
-      // await pool.query(`ALTER TABLE finops_external_alerts ADD COLUMN IF NOT EXISTS alert_bucket INTEGER DEFAULT -1`);
-      // await pool.query(`ALTER TABLE finops_external_alerts ADD COLUMN IF NOT EXISTS next_call_at TIMESTAMP`);
-      // await pool.query(`
-      //   DO $$
-      //   BEGIN
-      //     IF EXISTS (
-      //       SELECT 1 FROM information_schema.columns
-      //       WHERE table_name = 'finops_external_alerts' AND column_name = 'alert_group' AND data_type = 'ARRAY'
-      //     ) THEN
-      //       EXECUTE $$ALTER TABLE finops_external_alerts
-      //         ALTER COLUMN alert_group TYPE TEXT
-      //         USING CASE WHEN alert_group IS NULL THEN NULL ELSE array_to_string(alert_group, ',') END$$;
-      //     END IF;
-      //     IF EXISTS (
-      //       SELECT 1 FROM information_schema.columns
-      //       WHERE table_name = 'finops_external_alerts' AND column_name = 'alert_key'
-      //     ) THEN
-      //       EXECUTE $$ALTER TABLE finops_external_alerts ADD COLUMN IF NOT EXISTS alert_group_tmp TEXT$$;
-      //       EXECUTE $$UPDATE finops_external_alerts SET alert_group_tmp = COALESCE(alert_group::text, alert_key::text)$$;
-      //       EXECUTE $$ALTER TABLE finops_external_alerts DROP COLUMN IF EXISTS alert_group$$;
-      //       EXECUTE $$ALTER TABLE finops_external_alerts RENAME COLUMN alert_group_tmp TO alert_group$$;
-      //       EXECUTE $$ALTER TABLE finops_external_alerts DROP COLUMN IF EXISTS alert_key$$;
-      //     END IF;
-      //   END
-      //   $$;
-      // `);
->>>>>>> dff3fe08
-      await pool.query(`CREATE UNIQUE INDEX IF NOT EXISTS idx_fea_unique ON finops_external_alerts(task_id, subtask_id, alert_group, alert_bucket)`);
-
       const reserve = await pool.query(
         `INSERT INTO finops_external_alerts (task_id, subtask_id, alert_group, alert_bucket, title, next_call_at)
                  VALUES ($1, $2, $3, -1, $4, NOW() + INTERVAL '15 minutes')
@@ -1471,7 +1308,7 @@
       );
 
       console.log(
-        `��� Overdue reason request created for ${task.task_name} - ${subtask.name}`,
+        `🚨 Overdue reason request created for ${task.task_name} - ${subtask.name}`,
       );
     } catch (error) {
       console.error("Error creating overdue reason request:", error);
@@ -1533,71 +1370,23 @@
                t.task_name, t.assigned_to, t.reporting_managers, t.escalation_managers
         FROM finops_subtasks st
         JOIN finops_tasks t ON st.task_id = t.id
-        WHERE st.status = 'in_progress'
-        AND st.started_at < (CURRENT_TIMESTAMP - INTERVAL '2 hours')
-        AND t.is_active = true
-        AND t.deleted_at IS NULL
       `);
 
-      for (const row of incompleteSubtasks.rows) {
-        await this.sendIncompleteSubtaskAlert(row);
-      }
-
-      console.log(
-        `Incomplete subtask check completed. Found ${incompleteSubtasks.rows.length} incomplete subtasks`,
-      );
+      for (const subtask of incompleteSubtasks.rows) {
+        await this.logActivity(
+          subtask.task_id,
+          String(subtask.id),
+          "incomplete_check",
+          "System",
+          `Subtask ${subtask.name} remains incomplete`,
+        );
+      }
+
+      console.log("Incomplete subtask check completed");
     } catch (error) {
       console.error("Error checking incomplete subtasks:", error);
     }
   }
-
-  /**
-   * Send alert for incomplete subtasks
-   */
-  private async sendIncompleteSubtaskAlert(subtaskData: any): Promise<void> {
-    try {
-      const recipients = [
-        {
-          name: subtaskData.assigned_to,
-          email: `${subtaskData.assigned_to.toLowerCase().replace(" ", ".")}@company.com`,
-          type: "assigned" as const,
-        },
-        ...this.parseManagers(subtaskData.reporting_managers).map(
-          (name: string) => ({
-            name,
-            email: `${name.toLowerCase().replace(" ", ".")}@company.com`,
-            type: "reporting" as const,
-          }),
-        ),
-      ];
-
-      const subject = `📋 Incomplete Subtask Alert: ${subtaskData.task_name}`;
-      const message = `
-        <h2>Incomplete Subtask Alert</h2>
-        <p><strong>Task:</strong> ${subtaskData.task_name}</p>
-        <p><strong>Subtask:</strong> ${subtaskData.name}</p>
-        <p><strong>Status:</strong> ${subtaskData.status}</p>
-        <p><strong>Started At:</strong> ${new Date(subtaskData.started_at).toLocaleString()}</p>
-        <p><strong>Assigned To:</strong> ${subtaskData.assigned_to}</p>
-        
-        <p>This subtask has been in progress for more than 2 hours. Please review and update the status.</p>
-        
-        <hr>
-        <p><small>This is an automated alert from the FinOps Task Management System.</small></p>
-      `;
-
-      await this.sendEmailAlerts(recipients, subject, message);
-      await this.logAlert(
-        subtaskData.task_id,
-        subtaskData.id,
-        "subtask_incomplete",
-        "assigned_user,reporting_managers",
-        0,
-      );
-    } catch (error) {
-      console.error("Error sending incomplete subtask alert:", error);
-    }
-  }
 }
 
-export default new FinOpsAlertService();+export default FinOpsAlertService;