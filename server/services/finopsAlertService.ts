--- conflicted
+++ resolved
@@ -377,7 +377,6 @@
               UNIQUE(task_id, subtask_id, alert_group, alert_bucket)
             )
           `);
-<<<<<<< HEAD
           // await client.query(`ALTER TABLE finops_external_alerts ADD COLUMN IF NOT EXISTS alert_group TEXT`);
           // await client.query(`ALTER TABLE finops_external_alerts ADD COLUMN IF NOT EXISTS alert_bucket INTEGER DEFAULT -1`);
           // await client.query(`ALTER TABLE finops_external_alerts ADD COLUMN IF NOT EXISTS next_call_at TIMESTAMP`);
@@ -406,44 +405,6 @@
           //   $$;
           // `);
           await client.query(`CREATE UNIQUE INDEX IF NOT EXISTS idx_fea_unique ON finops_external_alerts(task_id, subtask_id, alert_group, alert_bucket)`);
-=======
-          await client.query(
-            `ALTER TABLE finops_external_alerts ADD COLUMN IF NOT EXISTS alert_group TEXT`,
-          );
-          await client.query(
-            `ALTER TABLE finops_external_alerts ADD COLUMN IF NOT EXISTS alert_bucket INTEGER DEFAULT -1`,
-          );
-          await client.query(
-            `ALTER TABLE finops_external_alerts ADD COLUMN IF NOT EXISTS next_call_at TIMESTAMP`,
-          );
-          await client.query(`
-            DO $$
-            BEGIN
-              IF EXISTS (
-                SELECT 1 FROM information_schema.columns
-                WHERE table_name = 'finops_external_alerts' AND column_name = 'alert_group' AND data_type = 'ARRAY'
-              ) THEN
-                EXECUTE $$ALTER TABLE finops_external_alerts
-                  ALTER COLUMN alert_group TYPE TEXT
-                  USING CASE WHEN alert_group IS NULL THEN NULL ELSE array_to_string(alert_group, ',') END$$;
-              END IF;
-              IF EXISTS (
-                SELECT 1 FROM information_schema.columns
-                WHERE table_name = 'finops_external_alerts' AND column_name = 'alert_key'
-              ) THEN
-                EXECUTE $$ALTER TABLE finops_external_alerts ADD COLUMN IF NOT EXISTS alert_group_tmp TEXT$$;
-                EXECUTE $$UPDATE finops_external_alerts SET alert_group_tmp = COALESCE(alert_group::text, alert_key::text)$$;
-                EXECUTE $$ALTER TABLE finops_external_alerts DROP COLUMN IF EXISTS alert_group$$;
-                EXECUTE $$ALTER TABLE finops_external_alerts RENAME COLUMN alert_group_tmp TO alert_group$$;
-                EXECUTE $$ALTER TABLE finops_external_alerts DROP COLUMN IF EXISTS alert_key$$;
-              END IF;
-            END
-            $$;
-          `);
-          await client.query(
-            `CREATE UNIQUE INDEX IF NOT EXISTS idx_fea_unique ON finops_external_alerts(task_id, subtask_id, alert_group, alert_bucket)`,
-          );
->>>>>>> 7c16c7c6
 
           // Prevent duplicate immediate alerts: check if a recent overdue alert already exists (15 minute window)
           const existing = await client.query(
@@ -490,11 +451,7 @@
             user_ids: allUserIds,
             immediate_user_ids: immediateUserIds,
           });
-<<<<<<< HEAD
         console.log("PULSE ALERT CALL STARTS")
-=======
-          console.log("PULSE ALERT CALL STARTS");
->>>>>>> 7c16c7c6
           // await fetch("https://pulsealerts.mylapay.com/direct-call", {
           //     method: "POST",
           //     headers: { "Content-Type": "application/json" },
@@ -504,7 +461,6 @@
           //   });
 
           const response = await fetch(
-<<<<<<< HEAD
               "https://pulsealerts.mylapay.com/direct-call",
               {
                 method: "POST",
@@ -519,21 +475,6 @@
 
             
 console.log("PULSE ALERT CALL ENDS",response)
-=======
-            "https://pulsealerts.mylapay.com/direct-call",
-            {
-              method: "POST",
-              headers: { "Content-Type": "application/json" },
-              body: JSON.stringify({
-                receiver: "CRM_Switch",
-                title,
-                user_ids: allUserIds,
-              }),
-            },
-          );
-
-          console.log("PULSE ALERT CALL ENDS", response);
->>>>>>> 7c16c7c6
           // Send notifications and log (these can use pool)
           await this.sendSLAOverdueAlert(task, subtask, minutesOverdue);
         } catch (err) {
@@ -555,7 +496,6 @@
   /**
    * For subtasks that remain overdue, send repeat external alerts every 10 minutes
    */
-<<<<<<< HEAD
   
 private async checkOverdueRepeatAlerts(): Promise<void> {
   try {
@@ -585,106 +525,6 @@
         AND (ft.subtask_scheduled_date IS NULL OR ft.subtask_scheduled_date = (CURRENT_TIMESTAMP AT TIME ZONE 'Asia/Kolkata')::date)
     `,
     );
-=======
-
-  private async checkOverdueRepeatAlerts(): Promise<void> {
-    try {
-      // Trigger on transition (handled elsewhere). Then repeat every 15 minutes while still overdue.
-      const initialDelay = 15; // minutes after overdue before first repeat
-      const repeatInterval = 15;
-
-      const result = await pool.query(
-        `
-      SELECT
-        t.id as task_id,
-        t.task_name,
-        t.client_name,
-        t.reporting_managers,
-        t.escalation_managers,
-        t.assigned_to,
-        ft.subtask_id,
-        ft.subtask_name,
-        ft.updated_at as overdue_since,
-        ft.status
-      FROM finops_tracker ft
-      JOIN finops_tasks t ON t.id = ft.task_id
-      WHERE ft.status = 'overdue'
-        AND ft.run_date = (CURRENT_TIMESTAMP AT TIME ZONE 'Asia/Kolkata')::date
-        AND t.is_active = true
-        AND t.deleted_at IS NULL
-        AND (ft.subtask_scheduled_date IS NULL OR ft.subtask_scheduled_date = (CURRENT_TIMESTAMP AT TIME ZONE 'Asia/Kolkata')::date)
-    `,
-      );
-
-      // Ensure the 'finops_external_alerts' table exists
-      await pool.query(`
-      CREATE TABLE IF NOT EXISTS finops_external_alerts (
-        id SERIAL PRIMARY KEY,
-        task_id INTEGER NOT NULL,
-        subtask_id INTEGER NOT NULL,
-        alert_group TEXT NOT NULL,
-        alert_bucket INTEGER NOT NULL DEFAULT -1,
-        title TEXT,
-        next_call_at TIMESTAMP,
-        created_at TIMESTAMP DEFAULT NOW(),
-        UNIQUE(task_id, subtask_id, alert_group, alert_bucket)
-      )
-    `);
-      await pool.query(
-        `ALTER TABLE finops_external_alerts ADD COLUMN IF NOT EXISTS alert_group TEXT`,
-      );
-      await pool.query(
-        `ALTER TABLE finops_external_alerts ADD COLUMN IF NOT EXISTS alert_bucket INTEGER DEFAULT -1`,
-      );
-      await pool.query(
-        `ALTER TABLE finops_external_alerts ADD COLUMN IF NOT EXISTS next_call_at TIMESTAMP`,
-      );
-      await pool.query(`
-      DO $$
-      BEGIN
-        IF EXISTS (
-          SELECT 1 FROM information_schema.columns
-          WHERE table_name = 'finops_external_alerts' AND column_name = 'alert_group' AND data_type = 'ARRAY'
-        ) THEN
-          EXECUTE $$ALTER TABLE finops_external_alerts
-            ALTER COLUMN alert_group TYPE TEXT
-            USING CASE WHEN alert_group IS NULL THEN NULL ELSE array_to_string(alert_group, ',') END$$;
-        END IF;
-        IF EXISTS (
-          SELECT 1 FROM information_schema.columns
-          WHERE table_name = 'finops_external_alerts' AND column_name = 'alert_key'
-        ) THEN
-          EXECUTE $$ALTER TABLE finops_external_alerts ADD COLUMN IF NOT EXISTS alert_group_tmp TEXT$$;
-          EXECUTE $$UPDATE finops_external_alerts SET alert_group_tmp = COALESCE(alert_group::text, alert_key::text)$$;
-          EXECUTE $$ALTER TABLE finops_external_alerts DROP COLUMN IF EXISTS alert_group$$;
-          EXECUTE $$ALTER TABLE finops_external_alerts RENAME COLUMN alert_group_tmp TO alert_group$$;
-          EXECUTE $$ALTER TABLE finops_external_alerts DROP COLUMN IF EXISTS alert_key$$;
-        END IF;
-      END
-      $$;
-    `);
-      await pool.query(`
-      CREATE UNIQUE INDEX IF NOT EXISTS idx_fea_unique 
-      ON finops_external_alerts(task_id, subtask_id, alert_group, alert_bucket);
-    `);
-
-      const now = new Date();
-      for (const row of result.rows) {
-        const since = row.overdue_since ? new Date(row.overdue_since) : null;
-        if (!since) continue;
-        const minutes = Math.floor((now.getTime() - since.getTime()) / 60000);
-
-        // Initial delayed call (always allowed; single-overdue constraint applies only to repeats)
-        if (minutes >= initialDelay) {
-          // Do something for the initial call if needed
-        }
-
-        // Repeat calls with configured interval
-        if (minutes >= initialDelay + repeatInterval) {
-          const bucket = Math.floor((minutes - initialDelay) / repeatInterval); // 1,2,3...
-          const alertGroup = `replica_down_overdue`;
-          const alertBucket = bucket;
->>>>>>> 7c16c7c6
 
     // Ensure the 'finops_external_alerts' table exists
     await pool.query(`
@@ -770,7 +610,6 @@
         // Do something for the initial call if needed
       }
 
-<<<<<<< HEAD
       // Repeat calls with configured interval
       if (minutes >= initialDelay + repeatInterval) {
         const bucket = Math.floor((minutes - initialDelay) / repeatInterval); // 1,2,3...
@@ -798,15 +637,6 @@
             RETURNING id`,
           [row.task_id, row.subtask_id, alertGroup, alertBucket, title],
         );
-=======
-          const reserveRepeat = await pool.query(
-            `INSERT INTO finops_external_alerts (task_id, subtask_id, alert_group, alert_bucket, title, next_call_at)
-            VALUES ($1, $2, $3, $4, $5, NOW() + INTERVAL '15 minutes')
-            ON CONFLICT (task_id, subtask_id, alert_group, alert_bucket) DO NOTHING
-            RETURNING id`,
-            [row.task_id, row.subtask_id, alertGroup, alertBucket, title],
-          );
->>>>>>> 7c16c7c6
 
         if (reserveRepeat.rows.length === 0) {
           continue; // someone else reserved this repeat bucket
@@ -1005,7 +835,6 @@
           UNIQUE(task_id, subtask_id, alert_group, alert_bucket)
         )
       `);
-<<<<<<< HEAD
       // await pool.query(`ALTER TABLE finops_external_alerts ADD COLUMN IF NOT EXISTS alert_group TEXT`);
       // await pool.query(`ALTER TABLE finops_external_alerts ADD COLUMN IF NOT EXISTS alert_bucket INTEGER DEFAULT -1`);
       // await pool.query(`ALTER TABLE finops_external_alerts ADD COLUMN IF NOT EXISTS next_call_at TIMESTAMP`);
@@ -1034,44 +863,6 @@
       //   $$;
       // `);
       await pool.query(`CREATE UNIQUE INDEX IF NOT EXISTS idx_fea_unique ON finops_external_alerts(task_id, subtask_id, alert_group, alert_bucket)`);
-=======
-      await pool.query(
-        `ALTER TABLE finops_external_alerts ADD COLUMN IF NOT EXISTS alert_group TEXT`,
-      );
-      await pool.query(
-        `ALTER TABLE finops_external_alerts ADD COLUMN IF NOT EXISTS alert_bucket INTEGER DEFAULT -1`,
-      );
-      await pool.query(
-        `ALTER TABLE finops_external_alerts ADD COLUMN IF NOT EXISTS next_call_at TIMESTAMP`,
-      );
-      await pool.query(`
-        DO $$
-        BEGIN
-          IF EXISTS (
-            SELECT 1 FROM information_schema.columns
-            WHERE table_name = 'finops_external_alerts' AND column_name = 'alert_group' AND data_type = 'ARRAY'
-          ) THEN
-            EXECUTE $$ALTER TABLE finops_external_alerts
-              ALTER COLUMN alert_group TYPE TEXT
-              USING CASE WHEN alert_group IS NULL THEN NULL ELSE array_to_string(alert_group, ',') END$$;
-          END IF;
-          IF EXISTS (
-            SELECT 1 FROM information_schema.columns
-            WHERE table_name = 'finops_external_alerts' AND column_name = 'alert_key'
-          ) THEN
-            EXECUTE $$ALTER TABLE finops_external_alerts ADD COLUMN IF NOT EXISTS alert_group_tmp TEXT$$;
-            EXECUTE $$UPDATE finops_external_alerts SET alert_group_tmp = COALESCE(alert_group::text, alert_key::text)$$;
-            EXECUTE $$ALTER TABLE finops_external_alerts DROP COLUMN IF EXISTS alert_group$$;
-            EXECUTE $$ALTER TABLE finops_external_alerts RENAME COLUMN alert_group_tmp TO alert_group$$;
-            EXECUTE $$ALTER TABLE finops_external_alerts DROP COLUMN IF EXISTS alert_key$$;
-          END IF;
-        END
-        $$;
-      `);
-      await pool.query(
-        `CREATE UNIQUE INDEX IF NOT EXISTS idx_fea_unique ON finops_external_alerts(task_id, subtask_id, alert_group, alert_bucket)`,
-      );
->>>>>>> 7c16c7c6
 
       const reserve = await pool.query(
         `INSERT INTO finops_external_alerts (task_id, subtask_id, alert_group, alert_bucket, title, next_call_at)
