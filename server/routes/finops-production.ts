import { Router, Request, Response } from "express";
import { pool } from "../database/connection";
import finopsAlertService from "../services/finopsAlertService";
import finopsScheduler from "../services/finopsScheduler";

const router = Router();

// Ensure finops_external_alerts table and required columns exist
async function ensureExternalAlertsSchema(): Promise<void> {
  await pool.query(`
    CREATE TABLE IF NOT EXISTS finops_external_alerts (
      id SERIAL PRIMARY KEY,
      task_id INTEGER NOT NULL,
      subtask_id INTEGER NOT NULL,
      alert_group TEXT NOT NULL,
      alert_bucket INTEGER NOT NULL DEFAULT -1,
      title TEXT,
      next_call_at TIMESTAMP,
      created_at TIMESTAMP DEFAULT NOW()
    )
  `);
  await pool.query(
    `ALTER TABLE finops_external_alerts ADD COLUMN IF NOT EXISTS alert_group TEXT`,
  );
  await pool.query(
    `ALTER TABLE finops_external_alerts ADD COLUMN IF NOT EXISTS alert_bucket INTEGER DEFAULT -1`,
  );
  await pool.query(
    `CREATE UNIQUE INDEX IF NOT EXISTS idx_fea_unique ON finops_external_alerts(task_id, subtask_id, alert_group, alert_bucket)`,
  );
}

// Production database availability check - fail fast if no database
async function requireDatabase() {
  try {
    await pool.query("SELECT 1");
    return true;
  } catch (error) {
    throw new Error(`Database connection failed: ${error.message}`);
  }
}

function parseManagers(val: any): string[] {
  if (!val) return [];
  if (Array.isArray(val))
    return val
      .map(String)
      .map((s) => s.trim())
      .filter(Boolean);
  if (typeof val === "string") {
    let s = val.trim();
    if (s.startsWith("{") && s.endsWith("}")) {
      s = s.slice(1, -1);
      return s
        .split(",")
        .map((x) => x.trim())
        .map((x) => x.replace(/^\"|\"$/g, ""))
        .filter(Boolean);
    }
    try {
      const parsed = JSON.parse(s);
      if (Array.isArray(parsed))
        return parsed
          .map(String)
          .map((x) => x.trim())
          .filter(Boolean);
    } catch {}
    return s
      .split(",")
      .map((x) => x.trim())
      .filter(Boolean);
  }
  try {
    const parsed = JSON.parse(val);
    return Array.isArray(parsed)
      ? parsed
          .map(String)
          .map((x) => x.trim())
          .filter(Boolean)
      : [];
  } catch {
    return [];
  }
}

async function getUserIdsFromNames(names: string[]): Promise<string[]> {
  if (!names.length) return [];
  const lowered = names.map((n) => n.toLowerCase());
  const result = await pool.query(
    `SELECT azure_object_id FROM users WHERE LOWER(CONCAT(first_name,' ',last_name)) = ANY($1)`,
    [lowered],
  );
  return result.rows
    .map((r: any) => r.azure_object_id)
    .filter((id: string | null) => !!id) as string[];
}

async function sendReplicaDownAlertOnce(
  taskId: number,
  subtaskId: string | number,
  title: string,
  userIds: string[],
): Promise<void> {
  try {
    await pool.query(`
      CREATE TABLE IF NOT EXISTS finops_external_alerts (
    id SERIAL PRIMARY KEY,
    task_id INTEGER NOT NULL,
    subtask_id INTEGER NOT NULL,
    alert_group TEXT NOT NULL,
    alert_bucket INTEGER NOT NULL DEFAULT -1,
    title TEXT,
    next_call_at TIMESTAMP,
    created_at TIMESTAMP DEFAULT NOW()
  )
    `);

    const reserve = await pool.query(
      `INSERT INTO finops_external_alerts (task_id, subtask_id, alert_group, alert_bucket, title, next_call_at)
       VALUES ($1, $2, $3, -1, $4, NOW() + INTERVAL '15 minutes')
       ON CONFLICT (task_id, subtask_id, alert_group, alert_bucket) DO NOTHING
       RETURNING id`,
      [taskId, Number(subtaskId), "replica_down_overdue", title],
    );

    if (reserve.rows.length === 0) {
      console.log("[finops-production] Direct-call skip (already sent)", {
        taskId,
        subtaskId,
        alert_key: "replica_down_overdue",
      });
      return;
    }

    // Task meta for richer payload logging
    const metaRes = await pool.query(
      `SELECT assigned_to, reporting_managers, escalation_managers FROM finops_tasks WHERE id = $1 LIMIT 1`,
      [taskId],
    );
    const meta = metaRes.rows[0] || {};
    const assigned_to_raw = meta.assigned_to ?? null;
    const reporting_managers_raw = meta.reporting_managers ?? null;
    const escalation_managers_raw = meta.escalation_managers ?? null;

    const assigned_to_parsed = parseManagers(assigned_to_raw);
    const reporting_managers_parsed = parseManagers(reporting_managers_raw);
    const escalation_managers_parsed = parseManagers(escalation_managers_raw);

    console.log("[finops-production] Direct-call payload", {
      taskId,
      subtaskId,
      title,
      user_ids: userIds,
      assigned_to_raw,
      reporting_managers_raw,
      escalation_managers_raw,
      assigned_to_parsed,
      reporting_managers_parsed,
      escalation_managers_parsed,
    });

    // Immediate direct-call to Assigned + Reporting only on transition to overdue
    try {
      const immediateNames = Array.from(
        new Set([...assigned_to_parsed, ...reporting_managers_parsed]),
      );
      const immediateUserIds = await getUserIdsFromNames(immediateNames);
      // if (immediateUserIds.length) {
      //   fetch("https://pulsealerts.mylapay.com/direct-call", {
      //     method: "POST",
      //     headers: { "Content-Type": "application/json" },
      //     body: JSON.stringify({
      //       receiver: "CRM_Switch",
      //       title,
      //       user_ids: immediateUserIds,
      //     }),
      //   }).catch((err) =>
      //     console.warn(
      //       "[finops-production] Immediate direct-call error:",
      //       (err as Error).message,
      //     ),
      //   );
      // }
    } catch (err) {
      console.warn(
        "[finops-production] Immediate direct-call user resolution failed:",
        (err as Error).message,
      );
    }
  } catch (e) {
    console.warn(
      "[finops-production] Replica-down alert error:",
      (e as Error).message,
    );
  }
}

// Get all FinOps tasks with subtasks
router.get("/tasks", async (req: Request, res: Response) => {
  try {
    await requireDatabase();
    await ensureExternalAlertsSchema();

    const dateParam = (req.query.date as string) || null;
    const userNameRaw = (req.query.user_name as string) || null;
    const normalizedUser = userNameRaw ? userNameRaw.trim().toLowerCase() : null;
    const callerRole = (req.query.user_role as string) || (req.query.role as string) || null;

    let callerIsAdmin = callerRole === "admin";

    if (!callerIsAdmin && normalizedUser) {
      try {
        const ur = await pool.query(
          `SELECT role FROM users WHERE LOWER(CONCAT(first_name,' ',last_name)) = $1 OR LOWER(email) = $1 LIMIT 1`,
          [normalizedUser]
        );
        if (ur.rows.length && ur.rows[0].role === "admin") callerIsAdmin = true;
      } catch (e) {
        console.warn("Failed to resolve caller role from users table:", (e as Error).message);
      }
    }

    let callerIsManager = false;
    if (normalizedUser && !callerIsAdmin) {
      try {
        const mg = await pool.query(
          `SELECT 1 FROM finops_tasks t WHERE t.deleted_at IS NULL AND (
              EXISTS (SELECT 1 FROM jsonb_array_elements_text(COALESCE(t.reporting_managers,'[]'::jsonb)) m WHERE LOWER(TRIM(m)) = $1)
              OR EXISTS (SELECT 1 FROM jsonb_array_elements_text(COALESCE(t.escalation_managers,'[]'::jsonb)) m WHERE LOWER(TRIM(m)) = $1)
            ) LIMIT 1`,
          [normalizedUser]
        );
        callerIsManager = mg.rows.length > 0;
      } catch (e) {
        console.warn("Manager detection failed:", (e as Error).message);
      }
    }

<<<<<<< HEAD
    // Build filter clauses used inside SQL templates (different param indices)
   const filterDateClause =
  normalizedUser && !callerIsManager && !callerIsAdmin
    ? "AND t.assigned_to @> ('[\"' || $2 || '\"]')::jsonb"
    : "";

const filterTodayClause =
  normalizedUser && !callerIsManager && !callerIsAdmin
    ? "AND t.assigned_to @> ('[\"' || $1 || '\"]')::jsonb"
    : "";

=======
    const filterDateClause =
      normalizedUser && !callerIsManager && !callerIsAdmin
        ? "AND EXISTS (SELECT 1 FROM jsonb_array_elements_text(COALESCE(t.assigned_to,'[]'::jsonb)) a WHERE LOWER(TRIM(a)) = $2)"
        : "";

    const filterTodayClause =
      normalizedUser && !callerIsManager && !callerIsAdmin
        ? "AND EXISTS (SELECT 1 FROM jsonb_array_elements_text(COALESCE(t.assigned_to,'[]'::jsonb)) a WHERE LOWER(TRIM(a)) = $1)"
        : "";
>>>>>>> 133a2d2f

    let result;

    if (dateParam) {
      const trackerQuery = `
        SELECT
          t.*,
         COALESCE(sub.subtasks::jsonb, '[]'::jsonb) AS subtasks
        FROM finops_tasks t
        LEFT JOIN LATERAL (
          SELECT json_agg(s.* ORDER BY s.order_position) AS subtasks
          FROM (
            -- Tracker branch
            SELECT
              ft.subtask_id AS id,
              ft.subtask_name AS name,
              ft.description,
              ft.sla_hours,
              ft.sla_minutes,
              ft.order_position,
              ft.status,
              ft.started_at,
              ft.completed_at,
              NULL::timestamp AS due_at,
              ft.scheduled_time AS start_time,
              ft.subtask_scheduled_date AS scheduled_date,
              ft.delay_reason,
              ft.delay_notes,
              ft.notification_sent_15min,
              ft.notification_sent_start,
              ft.notification_sent_escalation,
              ft.assigned_to::jsonb AS assigned_to,
              ft.reporting_managers AS reporting_managers,
              ft.escalation_managers AS escalation_managers,
              (SELECT a.approved_by FROM finops_approvals a WHERE a.task_id = t.id AND a.subtask_id = ft.subtask_id LIMIT 1) AS approved_by,
              (SELECT a.approved_at FROM finops_approvals a WHERE a.task_id = t.id AND a.subtask_id = ft.subtask_id LIMIT 1) AS approved_at
            FROM finops_tracker ft
            WHERE ft.task_id = t.id AND ft.run_date = $1

            UNION ALL

            -- Subtask fallback branch
            SELECT
              st.id AS id,
              st.name AS name,
              st.description,
              st.sla_hours,
              st.sla_minutes,
              st.order_position,
              CASE
                WHEN st.status IN ('pending','in_progress')
                  AND st.start_time IS NOT NULL
                  AND (CAST($1 AS date) + st.start_time) < (CURRENT_TIMESTAMP AT TIME ZONE 'Asia/Kolkata')
                THEN 'overdue'
                ELSE st.status
              END AS status,
              st.started_at,
              st.completed_at,
              NULL::timestamp AS due_at,
              st.start_time AS start_time,
              st.scheduled_date AS scheduled_date,
              st.delay_reason,
              st.delay_notes,
              COALESCE(st.notification_sent_15min, false) AS notification_sent_15min,
              COALESCE(st.notification_sent_start, false) AS notification_sent_start,
              COALESCE(st.notification_sent_escalation, false) AS notification_sent_escalation,
<<<<<<< HEAD
            COALESCE(
  CASE
    WHEN st.assigned_to IS NULL THEN NULL
    WHEN st.assigned_to ~ '^\s*\[' THEN st.assigned_to::jsonb  -- already JSON array
    ELSE to_jsonb(st.assigned_to)                               -- wrap plain text
  END,
  t.assigned_to
) AS assigned_to,
             t.reporting_managers::jsonb AS reporting_managers,
t.escalation_managers::jsonb AS escalation_managers,
=======
              COALESCE(st.assigned_to::jsonb, t.assigned_to::jsonb, '[]'::jsonb) AS assigned_to,
              t.reporting_managers::text AS reporting_managers,
              t.escalation_managers::text AS escalation_managers,
>>>>>>> 133a2d2f
              (SELECT a.approved_by FROM finops_approvals a WHERE a.task_id = t.id AND a.subtask_id = st.id LIMIT 1) AS approved_by,
              (SELECT a.approved_at FROM finops_approvals a WHERE a.task_id = t.id AND a.subtask_id = st.id LIMIT 1) AS approved_at
            FROM finops_subtasks st
            WHERE st.task_id = t.id
              AND st.scheduled_date = $1
              AND NOT EXISTS (
                SELECT 1 FROM finops_tracker ft2
                WHERE ft2.run_date = $1 AND ft2.task_id = t.id AND ft2.subtask_id = st.id
              )
          ) AS s
        ) AS sub ON TRUE
        WHERE t.deleted_at IS NULL
        ${filterDateClause}
        ORDER BY t.created_at DESC
      `;

      result =
        normalizedUser && !callerIsManager && !callerIsAdmin
          ? await pool.query(trackerQuery, [dateParam, normalizedUser])
          : await pool.query(trackerQuery, [dateParam]);
    } else {
      // Today's view
      const trackerTodayQuery = `
        SELECT
          t.*,
          COALESCE(
            json_agg(
              json_build_object(
                'id', ft.subtask_id,
                'name', ft.subtask_name,
                'description', ft.description,
                'sla_hours', ft.sla_hours,
                'sla_minutes', ft.sla_minutes,
                'order_position', ft.order_position,
                'status', ft.status,
                'started_at', ft.started_at,
                'completed_at', ft.completed_at,
                'due_at', NULL,
                'start_time', ft.scheduled_time,
                'scheduled_date', ft.subtask_scheduled_date,
                'delay_reason', ft.delay_reason,
                'delay_notes', ft.delay_notes,
                'notification_sent_15min', ft.notification_sent_15min,
                'notification_sent_start', ft.notification_sent_start,
                'notification_sent_escalation', ft.notification_sent_escalation,
                'assigned_to', ft.assigned_to::jsonb,
                'reporting_managers', ft.reporting_managers,
                'escalation_managers', ft.escalation_managers,
                'approved_by', (SELECT a.approved_by FROM finops_approvals a WHERE a.task_id = t.id AND a.subtask_id = ft.subtask_id LIMIT 1),
                'approved_at', (SELECT a.approved_at FROM finops_approvals a WHERE a.task_id = t.id AND a.subtask_id = ft.subtask_id LIMIT 1)
              ) ORDER BY ft.order_position
            ) FILTER (WHERE ft.subtask_id IS NOT NULL),
            '[]'::json
          ) as subtasks
        FROM finops_tasks t
        LEFT JOIN finops_tracker ft ON t.id = ft.task_id AND ft.run_date = (CURRENT_TIMESTAMP AT TIME ZONE 'Asia/Kolkata')::date
        WHERE t.deleted_at IS NULL
        ${filterTodayClause}
        GROUP BY t.id
        ORDER BY t.created_at DESC
      `;

      result =
        normalizedUser && !callerIsManager && !callerIsAdmin
          ? await pool.query(trackerTodayQuery, [normalizedUser])
          : await pool.query(trackerTodayQuery);
    }

    const tasks = result.rows.map((row) => ({
      ...row,
      subtasks: Array.isArray(row.subtasks) ? row.subtasks : [],
    }));

    res.json(tasks);
  } catch (error) {
    console.error("Error fetching FinOps tasks:", error);
    res.status(500).json({
      error: "Database connection failed",
      message: "Unable to fetch FinOps tasks from database",
      details: (error as Error).message,
    });
  }
});


// Create new FinOps task
router.post("/tasks", async (req: Request, res: Response) => {
  try {
    await requireDatabase();

    const {
      task_name,
      description,
      assigned_to,
      reporting_managers,
      escalation_managers,
      effective_from,
      duration,
      is_active,
      subtasks,
      created_by,
    } = req.body;

    // Validate required fields
    if (
      !task_name ||
      !assigned_to ||
      !effective_from ||
      !duration ||
      !created_by
    ) {
      return res.status(400).json({
        error: "Missing required fields",
        required: [
          "task_name",
          "assigned_to",
          "effective_from",
          "duration",
          "created_by",
        ],
      });
    }

    const client = await pool.connect();

    try {
      await client.query("BEGIN");

      // Insert main task
      const taskQuery = `
        INSERT INTO finops_tasks (
          task_name, description, assigned_to, reporting_managers, 
          escalation_managers, effective_from, duration, is_active, created_by
        ) VALUES ($1, $2, $3, $4, $5, $6, $7, $8, $9)
        RETURNING *
      `;

      const taskResult = await client.query(taskQuery, [
        task_name,
        description,
        typeof assigned_to === "string"
          ? assigned_to
          : JSON.stringify(assigned_to || []),
        JSON.stringify(reporting_managers || []),
        JSON.stringify(escalation_managers || []),
        effective_from,
        duration,
        is_active ?? true,
        created_by,
      ]);

      const task = taskResult.rows[0];

      // Insert subtasks
      const subtaskResults = [];
      if (subtasks && subtasks.length > 0) {
        for (let i = 0; i < subtasks.length; i++) {
          const subtask = subtasks[i];
          const subtaskQuery = `
            INSERT INTO finops_subtasks (
              task_id, name, description, sla_hours, sla_minutes, order_position
            ) VALUES ($1, $2, $3, $4, $5, $6)
            RETURNING *
          `;

          const subtaskResult = await client.query(subtaskQuery, [
            task.id,
            subtask.name,
            subtask.description || null,
            subtask.sla_hours || 1,
            subtask.sla_minutes || 0,
            i,
          ]);

          subtaskResults.push(subtaskResult.rows[0]);
        }
      }

      await client.query("COMMIT");

      // Log activity
      // await client.query(
      //   `
      //   INSERT INTO finops_activity_log (task_id, action, user_name, details)
      //   VALUES ($1, $2, $3, $4)
      // `,
      //   [
      //     task.id,
      //     "created",
      //     assigned_to,
      //     `Task "${task_name}" created with ${subtaskResults.length} subtasks`,
      //   ],
      // );

      const response = {
        ...task,
        subtasks: subtaskResults,
      };

      res.status(201).json(response);
    } catch (error) {
      await client.query("ROLLBACK");
      throw error;
    } finally {
      client.release();
    }
  } catch (error) {
    console.error("Error creating FinOps task:", error);
    res.status(500).json({
      error: "Failed to create FinOps task",
      message: error.message,
    });
  }
});

// Update subtask status
router.put("/subtasks/:id", async (req: Request, res: Response) => {
  try {
    await requireDatabase();

    const subtaskId = parseInt(req.params.id);
    const { status, delay_reason, user_name } = req.body;

    if (isNaN(subtaskId)) {
      return res.status(400).json({ error: "Invalid subtask ID" });
    }

    if (!status) {
      return res.status(400).json({ error: "Status is required" });
    }

    const validStatuses = [
      "pending",
      "in_progress",
      "completed",
      "overdue",
      "cancelled",
      "approved",
    ];
    if (!validStatuses.includes(status)) {
      return res.status(400).json({
        error: "Invalid status",
        validStatuses,
      });
    }

    const client = await pool.connect();

    try {
      await client.query("BEGIN");

      // Ensure datewise tracking columns exist
      await client.query(`
        ALTER TABLE finops_subtasks
          ADD COLUMN IF NOT EXISTS scheduled_date DATE,
          ADD COLUMN IF NOT EXISTS notification_sent_15min BOOLEAN DEFAULT false,
          ADD COLUMN IF NOT EXISTS notification_sent_start BOOLEAN DEFAULT false,
          ADD COLUMN IF NOT EXISTS notification_sent_escalation BOOLEAN DEFAULT false;
      `);

      // Instead of mutating finops_subtasks directly, update finops_tracker for today's date

      // Ensure finops_tracker exists with expanded columns
      await client.query(`
      CREATE TABLE IF NOT EXISTS finops_tracker (
        id SERIAL PRIMARY KEY,
        run_date DATE NOT NULL,
        period VARCHAR(20) NOT NULL CHECK (period IN ('daily','weekly','monthly')),
        task_id INTEGER NOT NULL,
        task_name TEXT,
        subtask_id INTEGER NOT NULL DEFAULT 0,
        subtask_name TEXT,
        status VARCHAR(20) NOT NULL CHECK (status IN ('pending','in_progress','completed','overdue','delayed','cancelled')),
        started_at TIMESTAMP NULL,
        completed_at TIMESTAMP NULL,
        scheduled_time TIME NULL,
        subtask_scheduled_date DATE NULL,
        description TEXT,
        sla_hours INTEGER,
        sla_minutes INTEGER,
        order_position INTEGER,
        delay_reason TEXT,
        delay_notes TEXT,
        notification_sent_15min BOOLEAN DEFAULT false,
        notification_sent_start BOOLEAN DEFAULT false,
        notification_sent_escalation BOOLEAN DEFAULT false,
        auto_notify BOOLEAN DEFAULT true,
        assigned_to TEXT,
        reporting_managers TEXT,
        escalation_managers TEXT,
        created_at TIMESTAMP DEFAULT NOW(),
        updated_at TIMESTAMP DEFAULT NOW(),
        UNIQUE(run_date, period, task_id, subtask_id)
      );
    `);

      // Try to find existing tracker row for today
      const trackerRes = await client.query(
        `SELECT * FROM finops_tracker WHERE run_date = (CURRENT_TIMESTAMP AT TIME ZONE 'Asia/Kolkata')::date AND subtask_id = $1 LIMIT 1`,
        [subtaskId],
      );

      let trackerRow = trackerRes.rows[0];

      if (!trackerRow) {
        // Create tracker row from finops_subtasks metadata
        const stRes = await client.query(
          `SELECT st.*, t.duration, t.task_name, t.reporting_managers, t.escalation_managers, t.assigned_to FROM finops_subtasks st JOIN finops_tasks t ON st.task_id = t.id WHERE st.id = $1 LIMIT 1`,
          [subtaskId],
        );
        if (stRes.rows.length === 0) {
          await client.query("ROLLBACK");
          return res.status(404).json({ error: "Subtask not found" });
        }
        const st = stRes.rows[0];

        const insertRes = await client.query(
          `
        INSERT INTO finops_tracker (
          run_date, period, task_id, task_name, subtask_id, subtask_name, status, started_at, completed_at, scheduled_time, subtask_scheduled_date, description, sla_hours, sla_minutes, order_position, assigned_to, reporting_managers, escalation_managers
        ) VALUES (
          (CURRENT_TIMESTAMP AT TIME ZONE 'Asia/Kolkata')::date, $1, $2, $3, $4, $5, $6, $7, $8, $9, (CURRENT_TIMESTAMP AT TIME ZONE 'Asia/Kolkata')::date, $10, $11, $12, $13, $14, $15, $16
        )
        ON CONFLICT (run_date, period, task_id, subtask_id) DO UPDATE SET status = EXCLUDED.status, started_at = EXCLUDED.started_at, completed_at = EXCLUDED.completed_at, description = EXCLUDED.description, sla_hours = EXCLUDED.sla_hours, sla_minutes = EXCLUDED.sla_minutes, order_position = EXCLUDED.order_position, assigned_to = EXCLUDED.assigned_to, reporting_managers = EXCLUDED.reporting_managers, escalation_managers = EXCLUDED.escalation_managers, updated_at = NOW()
        RETURNING *
      `,
          [
            String(st.duration || "daily"),
            st.task_id,
            st.task_name || "",
            st.id,
            st.name || "",
            status || st.status || "pending",
            status === "in_progress" ? new Date() : null,
            status === "completed" ? new Date() : null,
            st.start_time || null,
            st.description || null,
            st.sla_hours || null,
            st.sla_minutes || null,
            st.order_position || null,
            st.assigned_to || null,
            st.reporting_managers || null,
            st.escalation_managers || null,
          ],
        );

        trackerRow = insertRes.rows[0];
      }

      // Build update fields for tracker
      const updateFields: string[] = [
        "status = $1",
        "updated_at = CURRENT_TIMESTAMP",
        "subtask_scheduled_date = (CURRENT_TIMESTAMP AT TIME ZONE 'Asia/Kolkata')::date",
      ];
      const params: any[] = [status, subtaskId];
      let pIdx = 3;

      if (status === "completed") {
        updateFields.push("completed_at = CURRENT_TIMESTAMP");
      }
      if (status === "in_progress") {
        updateFields.push(
          "started_at = COALESCE(started_at, CURRENT_TIMESTAMP)",
        );
      }
      if (status === "delayed" && delay_reason) {
        updateFields.push(`delay_reason = $${pIdx++}`);
        updateFields.push(`delay_notes = $${pIdx++}`);
        params.push(delay_reason, delay_reason || "");
      }

      const updateQuery = `UPDATE finops_tracker SET ${updateFields.join(", ")} WHERE run_date = (CURRENT_TIMESTAMP AT TIME ZONE 'Asia/Kolkata')::date AND subtask_id = $2 RETURNING *`;
      const updatedRes = await client.query(updateQuery, params);
      const updated = updatedRes.rows[0];

      // Log activity
      let activityDetails = `Subtask "${updated.subtask_name || trackerRow.subtask_name}" status changed to ${status}`;
      if (delay_reason && status === "overdue")
        activityDetails += `. Delay reason: ${delay_reason}`;

      // await client.query(
      //   `INSERT INTO finops_activity_log (task_id, subtask_id, action, user_name, details) VALUES ($1, $2, $3, $4, $5)`,
      //   [
      //     updated.task_id,
      //     subtaskId,
      //     "updated",
      //     user_name || "System",
      //     activityDetails,
      //   ],
      // );

      // Trigger alerts if needed
      if (status === "overdue") {
        // Existing DB alert using tracker data
        await finopsAlertService.createSLABreachAlert(
          updated.task_id,
          subtaskId,
          delay_reason,
        );

        // External Pulse alert with managers and assignees
        const meta = await client.query(
          `SELECT task_name, client_name, assigned_to, reporting_managers, escalation_managers FROM finops_tasks WHERE id = $1 LIMIT 1`,
          [updated.task_id],
        );
        const row = meta.rows[0] || {};
        const taskName = row.task_name || "Unknown Task";
        const clientName = row.client_name || "Unknown Client";
        const title = `Please take immediate action on the overdue subtask ${updated.subtask_name || "Unknown Subtask"} under the task ${taskName} for the client ${clientName}.`;
        const managerNames = Array.from(
          new Set([
            ...parseManagers(row.reporting_managers),
            ...parseManagers(row.escalation_managers),
            ...(row.assigned_to ? [String(row.assigned_to)] : []),
          ]),
        );
        const userIds = await getUserIdsFromNames(managerNames);
        await sendReplicaDownAlertOnce(
          updated.task_id,
          subtaskId,
          title,
          userIds,
        );
      }

      await client.query("COMMIT");
      res.json(updated);
    } catch (error) {
      await client.query("ROLLBACK");
      throw error;
    } finally {
      client.release();
    }
  } catch (error) {
    console.error("Error updating subtask:", error);
    res.status(500).json({
      error: "Failed to update subtask",
      message: error.message,
    });
  }
});

// Approve subtask (admin, reporting managers, escalation managers)
router.post("/subtasks/:id/approve", async (req: Request, res: Response) => {
  try {
    await requireDatabase();
    const subtaskId = parseInt(req.params.id);
    const { approver_name, note } = req.body || {};
    if (!approver_name)
      return res.status(400).json({ error: "approver_name is required" });

    const stRes = await pool.query(
      `SELECT st.id, st.task_id, st.name as subtask_name, ft.task_name, ft.reporting_managers, ft.escalation_managers, ft.created_by
       FROM finops_subtasks st
       JOIN finops_tasks ft ON st.task_id = ft.id
       WHERE st.id = $1 LIMIT 1`,
      [subtaskId],
    );
    if (stRes.rows.length === 0)
      return res.status(404).json({ error: "Subtask not found" });
    const row = stRes.rows[0];

    const parseManagers = (val: any): string[] => {
      if (!val) return [];
      if (Array.isArray(val))
        return val
          .map(String)
          .map((s) => s.trim())
          .filter(Boolean);
      try {
        const p = JSON.parse(val);
        return Array.isArray(p)
          ? p
              .map(String)
              .map((s) => s.trim())
              .filter(Boolean)
          : [];
      } catch {}
      return String(val)
        .split(",")
        .map((s) => s.trim())
        .filter(Boolean);
    };

    // Check if approver is admin, reporting manager, or escalation manager
    const normalizedApprover = String(approver_name)
      .toLowerCase()
      .replace(/\s+/g, " ")
      .trim();

    // Check if user is admin by looking up in users table
    let isAdmin = false;
    try {
      const adminCheck = await pool.query(
        `SELECT 1 FROM users WHERE (LOWER(CONCAT(first_name,' ',last_name)) = $1 OR LOWER(email) = $1) AND role = 'admin' LIMIT 1`,
        [normalizedApprover],
      );
      isAdmin = adminCheck.rows.length > 0;
    } catch (e) {
      console.warn("Failed to check admin role:", (e as Error).message);
    }

    const reporters = parseManagers(row.reporting_managers);
    const escalators = parseManagers(row.escalation_managers);

    const isReporter = reporters
      .map((n) => n.toLowerCase().replace(/\s+/g, " ").trim())
      .includes(normalizedApprover);

    const isEscalator = escalators
      .map((n) => n.toLowerCase().replace(/\s+/g, " ").trim())
      .includes(normalizedApprover);

    if (!isAdmin && !isReporter && !isEscalator) {
      return res.status(403).json({
        error:
          "Only admin, reporting managers, or escalation managers can approve",
      });
    }

    const client = await pool.connect();
    try {
      await client.query("BEGIN");

      await client.query(`
        CREATE TABLE IF NOT EXISTS finops_approvals (
          id SERIAL PRIMARY KEY,
          task_id INTEGER NOT NULL,
          subtask_id INTEGER NOT NULL,
          approved_by TEXT NOT NULL,
          note TEXT,
          approved_at TIMESTAMP DEFAULT NOW(),
          UNIQUE(task_id, subtask_id)
        )
      `);

      // Prevent re-approval
      const existing = await client.query(
        `SELECT 1 FROM finops_approvals WHERE task_id = $1 AND subtask_id = $2 LIMIT 1`,
        [row.task_id, subtaskId],
      );
      if (existing.rows.length) {
        await client.query("ROLLBACK");
        return res.status(409).json({ error: "Already approved" });
      }

      // Insert approval record
      await client.query(
        `INSERT INTO finops_approvals (task_id, subtask_id, approved_by, note)
         VALUES ($1, $2, $3, $4)
         ON CONFLICT (task_id, subtask_id) DO NOTHING`,
        [row.task_id, subtaskId, approver_name, note || null],
      );

      // Update finops_subtasks status to approved
      // await client.query(
      //   `UPDATE finops_subtasks SET status = 'approved', updated_at = CURRENT_TIMESTAMP WHERE id = $1`,
      //   [subtaskId],
      // );

      // // Also update finops_tracker for today's date if it exists
      // const todayStr = new Date().toISOString().slice(0, 10);
      // await client.query(
      //   `UPDATE finops_tracker SET status = 'approved', updated_at = CURRENT_TIMESTAMP
      //    WHERE subtask_id = $1 AND run_date = $2`,
      //   [subtaskId, todayStr],
      // );

      await client.query("COMMIT");

      console.log(
        `[finops-production] Subtask ${subtaskId} approved by ${approver_name}`,
      );

      res.json({ ok: true, approved: true, status: "approved" });
    } catch (error) {
      await client.query("ROLLBACK");
      throw error;
    } finally {
      client.release();
    }
  } catch (e: any) {
    console.error("Approve subtask failed:", e);
    res
      .status(500)
      .json({ error: "Failed to approve subtask", message: e.message });
  }
});

// Get activity log
router.get("/activity-log", async (req: Request, res: Response) => {
  try {
    await requireDatabase();

    const { start_date, end_date, task_id } = req.query;

    let query = `
      SELECT 
        al.*,
        t.task_name,
        st.name as subtask_name
      FROM finops_activity_log al
      JOIN finops_tasks t ON al.task_id = t.id
      LEFT JOIN finops_subtasks st ON al.subtask_id = st.id
      WHERE 1=1
    `;
    const queryParams = [];
    let paramCount = 0;

    if (start_date) {
      paramCount++;
      query += ` AND al.timestamp >= $${paramCount}`;
      queryParams.push(start_date);
    }

    if (end_date) {
      paramCount++;
      query += ` AND al.timestamp <= $${paramCount}`;
      queryParams.push(end_date);
    }

    if (task_id) {
      paramCount++;
      query += ` AND al.task_id = $${paramCount}`;
      queryParams.push(parseInt(task_id as string));
    }

    query += ` ORDER BY al.timestamp DESC LIMIT 1000`;

    const result = await pool.query(query, queryParams);
    res.json(result.rows);
  } catch (error) {
    console.error("Error fetching activity log:", error);
    res.status(500).json({
      error: "Failed to fetch activity log",
      message: error.message,
    });
  }
});

// Get clients from leads table for dropdown
// Get tracker entries (datewise)
router.get("/tracker", async (req: Request, res: Response) => {
  try {
    await requireDatabase();
    const dateParam = (req.query.date as string) || null;
    const period = (req.query.period as string) || null;
    const taskId = req.query.task_id
      ? parseInt(req.query.task_id as string)
      : null;

    await pool.query(`
      CREATE TABLE IF NOT EXISTS finops_tracker (
        id SERIAL PRIMARY KEY,
        run_date DATE NOT NULL,
        period VARCHAR(20) NOT NULL CHECK (period IN ('daily','weekly','monthly')),
        task_id INTEGER NOT NULL,
        task_name TEXT,
        subtask_id INTEGER NOT NULL DEFAULT 0,
        subtask_name TEXT,
        status VARCHAR(20) NOT NULL CHECK (status IN ('pending','in_progress','completed','overdue','delayed','cancelled')),
        started_at TIMESTAMP NULL,
        completed_at TIMESTAMP NULL,
        scheduled_time TIME NULL,
        subtask_scheduled_date DATE NULL,
        created_at TIMESTAMP DEFAULT NOW(),
        updated_at TIMESTAMP DEFAULT NOW(),
        UNIQUE(run_date, period, task_id, subtask_id)
      );
    `);

    const params: any[] = [];
    let where = "WHERE 1=1";
    if (dateParam) {
      params.push(dateParam);
      where += ` AND run_date = $${params.length}`;
    }
    if (period) {
      params.push(period);
      where += ` AND period = $${params.length}`;
    }
    if (taskId) {
      params.push(taskId);
      where += ` AND task_id = $${params.length}`;
    }

    const query = `
      SELECT task_id, max(task_name) as task_name, period, run_date,
             json_agg(
               json_build_object(
                 'subtask_id', subtask_id,
                 'subtask_name', subtask_name,
                 'status', status,
                 'started_at', started_at,
                 'completed_at', completed_at,
                 'scheduled_time', scheduled_time,
                 'subtask_scheduled_date', subtask_scheduled_date
               ) ORDER BY subtask_id
             ) as subtasks
      FROM finops_tracker
      ${where}
      GROUP BY task_id, period, run_date
      ORDER BY run_date DESC, task_id ASC;
    `;

    const result = await pool.query(query, params);
    res.json(result.rows);
  } catch (e: any) {
    console.error("Error fetching finops tracker:", e);
    res
      .status(500)
      .json({ error: "Failed to fetch tracker", message: e.message });
  }
});

router.get("/clients", async (req: Request, res: Response) => {
  try {
    await requireDatabase();

    const query = `
      SELECT DISTINCT client_name as name, client_name as id
      FROM leads 
      WHERE client_name IS NOT NULL AND client_name != ''
      ORDER BY client_name
    `;

    const result = await pool.query(query);
    res.json(result.rows);
  } catch (error) {
    console.error("Error fetching clients from leads:", error);
    res.status(500).json({
      error: "Failed to fetch clients",
      message: error.message,
    });
  }
});

// Get alerts/notifications
router.get("/alerts", async (req: Request, res: Response) => {
  try {
    await requireDatabase();

    const query = `
      SELECT 
        a.*,
        t.task_name,
        st.name as subtask_name
      FROM finops_alerts a
      JOIN finops_tasks t ON a.task_id = t.id
      LEFT JOIN finops_subtasks st ON a.subtask_id = st.id
      WHERE a.is_active = true
      ORDER BY a.created_at DESC
      LIMIT 100
    `;

    const result = await pool.query(query);
    res.json(result.rows);
  } catch (error) {
    console.error("Error fetching alerts:", error);
    res.status(500).json({
      error: "Failed to fetch alerts",
      message: error.message,
    });
  }
});

// Database health check endpoint
router.get("/health", async (req: Request, res: Response) => {
  try {
    const start = Date.now();
    await pool.query("SELECT 1");
    const responseTime = Date.now() - start;

    // Check if required tables exist
    const tablesQuery = `
      SELECT table_name 
      FROM information_schema.tables 
      WHERE table_schema = 'public' 
      AND table_name IN ('finops_tasks', 'finops_subtasks', 'finops_activity_log', 'finops_alerts')
      ORDER BY table_name
    `;

    const tablesResult = await pool.query(tablesQuery);
    const tables = tablesResult.rows.map((row) => row.table_name);

    const requiredTables = [
      "finops_tasks",
      "finops_subtasks",
      "finops_activity_log",
      "finops_alerts",
    ];
    const missingTables = requiredTables.filter(
      (table) => !tables.includes(table),
    );

    res.json({
      status: missingTables.length === 0 ? "healthy" : "degraded",
      database: "connected",
      responseTime: `${responseTime}ms`,
      tables: {
        found: tables,
        missing: missingTables,
      },
      timestamp: new Date().toISOString(),
    });
  } catch (error) {
    console.error("Health check failed:", error);
    res.status(503).json({
      status: "unhealthy",
      database: "disconnected",
      error: error.message,
      timestamp: new Date().toISOString(),
    });
  }
});

// Dashboard endpoint for FinOps dashboard
router.post("/dashboard", async (req: Request, res: Response) => {
  try {
    await requireDatabase();

    const { period, start_date, end_date } = req.body;

    // Get task statistics from database
    const tasksQuery = `
      SELECT
        COUNT(*) as total_tasks,
        COUNT(CASE WHEN status = 'active' THEN 1 END) as active_tasks,
        COUNT(CASE WHEN status = 'completed' THEN 1 END) as completed_tasks,
        COUNT(CASE WHEN status = 'overdue' THEN 1 END) as overdue_tasks
      FROM finops_tasks
      WHERE deleted_at IS NULL
    `;

    const subtasksQuery = `
      SELECT
        COUNT(*) as total_subtasks,
        COUNT(CASE WHEN status = 'completed' THEN 1 END) as completed_subtasks,
        COUNT(CASE WHEN status = 'pending' THEN 1 END) as pending_subtasks,
        COUNT(CASE WHEN status = 'overdue' THEN 1 END) as overdue_subtasks,
        COUNT(CASE WHEN DATE(created_at) = CURRENT_DATE THEN 1 END) as tasks_today,
        COUNT(CASE WHEN status = 'completed' AND DATE(completed_at) = CURRENT_DATE THEN 1 END) as completed_today,
        COUNT(CASE WHEN status = 'pending' AND DATE(created_at) = CURRENT_DATE THEN 1 END) as pending_today,
        COUNT(CASE WHEN status = 'overdue' AND DATE(updated_at) = CURRENT_DATE THEN 1 END) as sla_breaches_today,
        COUNT(CASE WHEN status = 'completed' AND DATE(completed_at) >= DATE_TRUNC('month', CURRENT_DATE) THEN 1 END) as completed_this_month,
        COUNT(CASE WHEN status = 'pending' AND DATE(created_at) >= DATE_TRUNC('month', CURRENT_DATE) THEN 1 END) as pending_this_month,
        COUNT(CASE WHEN status = 'overdue' AND DATE(updated_at) >= DATE_TRUNC('month', CURRENT_DATE) THEN 1 END) as sla_breaches_this_month
      FROM finops_subtasks
    `;

    const [tasksResult, subtasksResult] = await Promise.all([
      pool.query(tasksQuery),
      pool.query(subtasksQuery),
    ]);

    const taskStats = tasksResult.rows[0];
    const subtaskStats = subtasksResult.rows[0];

    const dashboardData = {
      total_revenue: 120000,
      total_costs: 45000,
      profit: 75000,
      profit_margin: 62.5,
      overdue_invoices: {
        overdue_count: parseInt(subtaskStats.overdue_subtasks) || 0,
        overdue_amount: 15000,
      },
      budget_utilization: [],
      daily_process_counts: {
        tasks_completed_today: parseInt(subtaskStats.completed_today) || 0,
        tasks_pending_today: parseInt(subtaskStats.pending_today) || 0,
        sla_breaches_today: parseInt(subtaskStats.sla_breaches_today) || 0,
        tasks_completed_this_month:
          parseInt(subtaskStats.completed_this_month) || 0,
        tasks_pending_this_month:
          parseInt(subtaskStats.pending_this_month) || 0,
        sla_breaches_this_month:
          parseInt(subtaskStats.sla_breaches_this_month) || 0,
      },
      task_summary: {
        total_tasks: parseInt(taskStats.total_tasks) || 0,
        active_tasks: parseInt(taskStats.active_tasks) || 0,
        completed_tasks: parseInt(taskStats.completed_tasks) || 0,
        overdue_tasks: parseInt(taskStats.overdue_tasks) || 0,
      },
      subtask_summary: {
        total_subtasks: parseInt(subtaskStats.total_subtasks) || 0,
        completed_subtasks: parseInt(subtaskStats.completed_subtasks) || 0,
        pending_subtasks: parseInt(subtaskStats.pending_subtasks) || 0,
        overdue_subtasks: parseInt(subtaskStats.overdue_subtasks) || 0,
      },
    };

    res.json(dashboardData);
  } catch (error) {
    console.error("Error fetching FinOps dashboard data:", error);
    res.status(500).json({
      error: "Failed to fetch dashboard data",
      message: error.message,
    });
  }
});

// Daily process stats endpoint for real-time tracking
router.post("/daily-process-stats", async (req: Request, res: Response) => {
  try {
    await requireDatabase();

    const { period, start_date, end_date } = req.body;

    const statsQuery = `
      SELECT
        COUNT(CASE WHEN status = 'completed' AND DATE(completed_at) = CURRENT_DATE THEN 1 END) as tasks_completed_today,
        COUNT(CASE WHEN status = 'pending' AND DATE(created_at) = CURRENT_DATE THEN 1 END) as tasks_pending_today,
        COUNT(CASE WHEN status = 'overdue' AND DATE(updated_at) = CURRENT_DATE THEN 1 END) as sla_breaches_today,
        COUNT(CASE WHEN status = 'completed' AND DATE(completed_at) >= DATE_TRUNC('month', CURRENT_DATE) THEN 1 END) as tasks_completed_this_month,
        COUNT(CASE WHEN status = 'pending' AND DATE(created_at) >= DATE_TRUNC('month', CURRENT_DATE) THEN 1 END) as tasks_pending_this_month,
        COUNT(CASE WHEN status = 'overdue' AND DATE(updated_at) >= DATE_TRUNC('month', CURRENT_DATE) THEN 1 END) as sla_breaches_this_month
      FROM finops_subtasks
    `;

    const result = await pool.query(statsQuery);
    const stats = result.rows[0];

    const processData = {
      tasks_completed_today: parseInt(stats.tasks_completed_today) || 0,
      tasks_pending_today: parseInt(stats.tasks_pending_today) || 0,
      sla_breaches_today: parseInt(stats.sla_breaches_today) || 0,
      tasks_completed_this_month:
        parseInt(stats.tasks_completed_this_month) || 0,
      tasks_pending_this_month: parseInt(stats.tasks_pending_this_month) || 0,
      sla_breaches_this_month: parseInt(stats.sla_breaches_this_month) || 0,
    };

    res.json(processData);
  } catch (error) {
    console.error("Error fetching daily process stats:", error);
    res.status(500).json({
      error: "Failed to fetch daily process stats",
      message: error.message,
    });
  }
});

// Store overdue reason for subtask status change
router.post("/tasks/overdue-reason", async (req: Request, res: Response) => {
  try {
    const { task_id, subtask_id, reason, created_by } = req.body;

    // Validate required fields
    if (!task_id || !subtask_id || !reason) {
      return res.status(400).json({
        error: "Missing required fields",
        required: ["task_id", "subtask_id", "reason"],
      });
    }

    // Check database availability and provide fallback
    try {
      await requireDatabase();
      const client = await pool.connect();

      try {
        await client.query("BEGIN");

        // Create overdue reasons table if it doesn't exist
        const createTableQuery = `
          CREATE TABLE IF NOT EXISTS finops_overdue_reasons (
            id SERIAL PRIMARY KEY,
            task_id INTEGER REFERENCES finops_tasks(id),
            subtask_id VARCHAR(255),
            reason TEXT NOT NULL,
            created_by INTEGER,
            created_at TIMESTAMP DEFAULT NOW()
          )
        `;

        await client.query(createTableQuery);

        // Insert the overdue reason
        const insertQuery = `
          INSERT INTO finops_overdue_reasons (task_id, subtask_id, reason, created_by, created_at)
          VALUES ($1, $2, $3, $4, NOW())
          RETURNING *
        `;

        const result = await client.query(insertQuery, [
          task_id,
          subtask_id,
          reason,
          created_by || 1,
        ]);

        // Log activity
        // await client.query(
        //   `
        //   INSERT INTO finops_activity_log (task_id, subtask_id, action, user_name, details)
        //   VALUES ($1, $2, $3, $4, $5)
        // `,
        //   [
        //     task_id,
        //     subtask_id,
        //     "overdue_reason_provided",
        //     "User",
        //     `Overdue reason provided: ${reason}`,
        //   ],
        // );

        await client.query("COMMIT");

        res.status(201).json({
          success: true,
          overdue_reason: result.rows[0],
          message: "Overdue reason stored successfully",
        });
      } catch (error) {
        await client.query("ROLLBACK");
        throw error;
      } finally {
        client.release();
      }
    } catch (dbError) {
      // Database unavailable - provide mock response
      console.log(
        "Database unavailable for overdue reason, using mock response:",
        dbError.message,
      );

      // Return mock success response
      const mockOverdueReason = {
        id: Date.now(),
        task_id,
        subtask_id,
        reason,
        created_by: created_by || 1,
        created_at: new Date().toISOString(),
      };

      res.status(201).json({
        success: true,
        overdue_reason: mockOverdueReason,
        message:
          "Overdue reason stored successfully (mock mode - database unavailable)",
        mock: true,
      });
    }
  } catch (error) {
    console.error("Error storing overdue reason:", error);
    res.status(500).json({
      error: "Failed to store overdue reason",
      message: error.message,
    });
  }
});

// Public endpoint to scan overdue subtasks and call Pulse Alerts (no auth)
router.post("/public/pulse-sync", async (req: Request, res: Response) => {
  try {
    // Ensure DB reachable
    await requireDatabase();

    // Ensure idempotency table exists
    await pool.query(`
      CREATE TABLE IF NOT EXISTS finops_external_alerts (
    id SERIAL PRIMARY KEY,
    task_id INTEGER NOT NULL,
    subtask_id INTEGER NOT NULL,
    alert_group TEXT NOT NULL,
    alert_bucket INTEGER NOT NULL DEFAULT -1,
    title TEXT,
    next_call_at TIMESTAMP,
    created_at TIMESTAMP DEFAULT NOW()
  )
    `);

    // Find overdue subtasks from finops_tracker (today's run_date) that haven't been sent to Pulse yet
    const overdue = await pool.query(
      `
      SELECT
        t.id as task_id,
        t.task_name,
        t.client_name,
        t.assigned_to,
        t.reporting_managers,
        t.escalation_managers,
        ft.subtask_id,
        ft.subtask_name
      FROM finops_tracker ft
      JOIN finops_tasks t ON t.id = ft.task_id
      WHERE ft.status = 'overdue'
        AND ft.run_date = (CURRENT_TIMESTAMP AT TIME ZONE 'Asia/Kolkata')::date
        AND t.is_active = true
        AND t.deleted_at IS NULL
        AND NOT EXISTS (
          SELECT 1 FROM finops_external_alerts fea
          WHERE fea.task_id = ft.task_id AND fea.subtask_id = ft.subtask_id AND fea.alert_group = 'replica_down_overdue' AND fea.alert_bucket = -1
        )
      ORDER BY ft.subtask_id DESC
      LIMIT 100
    `,
    );

    let sent = 0;
    for (const row of overdue.rows) {
      const taskName = row.task_name || "Unknown Task";
      const clientName = row.client_name || "Unknown Client";
      const title = `Please take immediate action on the overdue subtask ${row.subtask_name} under the task ${taskName} for the client ${clientName}.`;

      // Reserve to avoid duplicates
      const reserve = await pool.query(
        `INSERT INTO finops_external_alerts (task_id, subtask_id, alert_group, alert_bucket, title, next_call_at)
         VALUES ($1, $2, 'replica_down_overdue', -1, $3, NOW() + INTERVAL '15 minutes')
         ON CONFLICT (task_id, subtask_id, alert_group, alert_bucket) DO NOTHING
         RETURNING id`,
        [row.task_id, row.subtask_id, title],
      );
      if (reserve.rows.length === 0) continue;

      // Build manager/user list
      const parseManagers = (val: any): string[] => {
        if (!val) return [];
        if (Array.isArray(val))
          return val
            .map(String)
            .map((s) => s.trim())
            .filter(Boolean);
        try {
          const p = JSON.parse(val);
          return Array.isArray(p)
            ? p
                .map(String)
                .map((s) => s.trim())
                .filter(Boolean)
            : [];
        } catch {}
        return String(val)
          .split(",")
          .map((s) => s.trim())
          .filter(Boolean);
      };
      const names = Array.from(
        new Set([
          ...parseManagers(row.reporting_managers),
          ...parseManagers(row.escalation_managers),
          ...(row.assigned_to ? [String(row.assigned_to)] : []),
        ]),
      );

      // Resolve azure_object_id user ids for Pulse
      const lowered = names.map((n) => n.toLowerCase());
      const users = await pool.query(
        `SELECT azure_object_id FROM users WHERE LOWER(CONCAT(first_name,' ',last_name)) = ANY($1)`,
        [lowered],
      );
      const user_ids = users.rows
        .map((r) => r.azure_object_id)
        .filter((id) => !!id);
    }

    res.json({ success: true, checked: overdue.rowCount, sent });
  } catch (error: any) {
    res.status(500).json({ success: false, error: error.message });
  }
});

// Get all external alert next_call timestamps
// Seed finops_tracker for a given date (idempotent)
router.post("/tracker/seed", async (req: Request, res: Response) => {
  try {
    await requireDatabase();
    const { date } = req.body as { date?: string };
    const runDate = (date ? new Date(date) : new Date())
      .toISOString()
      .slice(0, 10);

    // Ensure table exists
    await pool.query(`
      CREATE TABLE IF NOT EXISTS finops_tracker (
        id SERIAL PRIMARY KEY,
        run_date DATE NOT NULL,
        period VARCHAR(20) NOT NULL CHECK (period IN ('daily','weekly','monthly')),
        task_id INTEGER NOT NULL,
        task_name TEXT,
        subtask_id INTEGER NOT NULL DEFAULT 0,
        subtask_name TEXT,
        status VARCHAR(20) NOT NULL CHECK (status IN ('pending','in_progress','completed','overdue','delayed','cancelled')),
        started_at TIMESTAMP NULL,
        completed_at TIMESTAMP NULL,
        scheduled_time TIME NULL,
        subtask_scheduled_date DATE NULL,
        created_at TIMESTAMP DEFAULT NOW(),
        updated_at TIMESTAMP DEFAULT NOW(),
        UNIQUE(run_date, period, task_id, subtask_id)
      );
    `);

    // Fetch active tasks with subtasks
    const tasksRes = await pool.query(
      `
      SELECT t.*, st.id as subtask_id, st.name as subtask_name, st.start_time
      FROM finops_tasks t
      LEFT JOIN finops_subtasks st ON t.id = st.task_id
      WHERE t.is_active = true AND t.deleted_at IS NULL AND t.effective_from <= $1
      ORDER BY t.id, st.order_position
    `,
      [runDate],
    );

    let inserted = 0;
    const todayStr = new Date().toISOString().slice(0, 10);
    for (const row of tasksRes.rows) {
      if (!row.subtask_id) continue;
      // For today and future dates keep tasks pending; past dates mark as completed
      const initialStatus = runDate >= todayStr ? "pending" : "completed";
      const period = String(row.duration || "daily");
      const result = await pool.query(
        `INSERT INTO finops_tracker (
           run_date, period, task_id, task_name, subtask_id, subtask_name, status, scheduled_time, subtask_scheduled_date, description, sla_hours, sla_minutes, order_position, assigned_to, reporting_managers, escalation_managers
         ) VALUES ($1,$2,$3,$4,$5,$6,$7,$8,$9,$10,$11,$12,$13,$14,$15,$16)
         ON CONFLICT (run_date, period, task_id, subtask_id) DO UPDATE SET status = EXCLUDED.status, description = EXCLUDED.description, sla_hours = EXCLUDED.sla_hours, sla_minutes = EXCLUDED.sla_minutes, order_position = EXCLUDED.order_position, assigned_to = EXCLUDED.assigned_to, reporting_managers = EXCLUDED.reporting_managers, escalation_managers = EXCLUDED.escalation_managers, updated_at = NOW()
         RETURNING id`,
        [
          runDate,
          period,
          row.id,
          row.task_name || "",
          row.subtask_id,
          row.subtask_name || "",
          initialStatus,
          row.start_time || null,
          runDate,
          row.subtask_description || null,
          row.sla_hours || null,
          row.sla_minutes || null,
          row.order_position || null,
          row.assigned_to || null,
          row.reporting_managers || null,
          row.escalation_managers || null,
        ],
      );
      if (result.rows.length > 0) inserted++;
    }

    res.json({ success: true, run_date: runDate, inserted });
  } catch (e: any) {
    console.error("Error seeding finops_tracker:", e);
    res.status(500).json({ success: false, error: e.message });
  }
});

router.get("/next-calls", async (req: Request, res: Response) => {
  try {
    await requireDatabase();
    const { alert_key } = req.query;
    const params: any[] = [];
    let query = `SELECT task_id, subtask_id, alert_key, next_call_at, created_at FROM finops_external_alerts`;
    if (alert_key) {
      query += ` WHERE alert_key = $1`;
      params.push(String(alert_key));
    }
    query += ` ORDER BY next_call_at ASC NULLS LAST`;

    const result = await pool.query(query, params);
    res.json(result.rows);
  } catch (error: any) {
    console.error("Error fetching next calls:", error);
    res.status(500).json({ error: error.message });
  }
});

export default router;<|MERGE_RESOLUTION|>--- conflicted
+++ resolved
@@ -236,19 +236,6 @@
       }
     }
 
-<<<<<<< HEAD
-    // Build filter clauses used inside SQL templates (different param indices)
-   const filterDateClause =
-  normalizedUser && !callerIsManager && !callerIsAdmin
-    ? "AND t.assigned_to @> ('[\"' || $2 || '\"]')::jsonb"
-    : "";
-
-const filterTodayClause =
-  normalizedUser && !callerIsManager && !callerIsAdmin
-    ? "AND t.assigned_to @> ('[\"' || $1 || '\"]')::jsonb"
-    : "";
-
-=======
     const filterDateClause =
       normalizedUser && !callerIsManager && !callerIsAdmin
         ? "AND EXISTS (SELECT 1 FROM jsonb_array_elements_text(COALESCE(t.assigned_to,'[]'::jsonb)) a WHERE LOWER(TRIM(a)) = $2)"
@@ -258,7 +245,6 @@
       normalizedUser && !callerIsManager && !callerIsAdmin
         ? "AND EXISTS (SELECT 1 FROM jsonb_array_elements_text(COALESCE(t.assigned_to,'[]'::jsonb)) a WHERE LOWER(TRIM(a)) = $1)"
         : "";
->>>>>>> 133a2d2f
 
     let result;
 
@@ -325,22 +311,9 @@
               COALESCE(st.notification_sent_15min, false) AS notification_sent_15min,
               COALESCE(st.notification_sent_start, false) AS notification_sent_start,
               COALESCE(st.notification_sent_escalation, false) AS notification_sent_escalation,
-<<<<<<< HEAD
-            COALESCE(
-  CASE
-    WHEN st.assigned_to IS NULL THEN NULL
-    WHEN st.assigned_to ~ '^\s*\[' THEN st.assigned_to::jsonb  -- already JSON array
-    ELSE to_jsonb(st.assigned_to)                               -- wrap plain text
-  END,
-  t.assigned_to
-) AS assigned_to,
-             t.reporting_managers::jsonb AS reporting_managers,
-t.escalation_managers::jsonb AS escalation_managers,
-=======
               COALESCE(st.assigned_to::jsonb, t.assigned_to::jsonb, '[]'::jsonb) AS assigned_to,
               t.reporting_managers::text AS reporting_managers,
               t.escalation_managers::text AS escalation_managers,
->>>>>>> 133a2d2f
               (SELECT a.approved_by FROM finops_approvals a WHERE a.task_id = t.id AND a.subtask_id = st.id LIMIT 1) AS approved_by,
               (SELECT a.approved_at FROM finops_approvals a WHERE a.task_id = t.id AND a.subtask_id = st.id LIMIT 1) AS approved_at
             FROM finops_subtasks st
