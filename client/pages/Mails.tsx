import React, { useEffect, useMemo, useState } from "react";
import { Card, CardContent, CardHeader, CardTitle } from "@/components/ui/card";
import { azureSilentAuth } from "@/lib/azure-silent-auth";
import { azureSyncService } from "@/lib/azure-sync-service";

type GraphEmail = {
  id: string;
  subject?: string;
  from?: { emailAddress?: { name?: string; address?: string } };
  sender?: { emailAddress?: { name?: string; address?: string } };
  body?: { contentType?: string; content?: string };
  bodyPreview?: string;
  receivedDateTime?: string;
  hasAttachments?: boolean;
  webLink?: string;
};

const TARGET_MAIL =
  (import.meta as any).env?.VITE_MS_TARGET_MAIL || "mohan.m@mylapay.com";

const SUBJECT_FILTER = (import.meta as any).env?.VITE_MS_SUBJECT_FILTER || "";

function htmlToText(html: string): string {
  const div = document.createElement("div");
  div.innerHTML = html;
  return div.textContent || div.innerText || "";
}

export default function Mails() {
  const [loading, setLoading] = useState(true);
  const [error, setError] = useState<string | null>(null);
  const [emails, setEmails] = useState<GraphEmail[]>([]);
  const [needsAuth, setNeedsAuth] = useState(false);
  const [authenticating, setAuthenticating] = useState(false);

  const targetUser = useMemo(() => encodeURIComponent(TARGET_MAIL), []);

  useEffect(() => {
    let mounted = true;

    async function init() {
      try {
        setLoading(true);
        setError(null);

        // Handle return from Azure AD if applicable
        await azureSilentAuth.handleAuthReturn();

        // Check if already authenticated
        const isAuth = await azureSilentAuth.isAuthenticated();
        if (!isAuth) {
          // Don't trigger interactive auth automatically; show sign-in CTA
          if (mounted) setNeedsAuth(true);
          return;
        }

        // Authenticated - fetch emails
        const token = await azureSilentAuth.getAccessToken();
        await fetchEmailsWithToken(token, mounted);
      } catch (e: any) {
        if (mounted) setError(e?.message || "Failed to load emails");
      } finally {
        if (mounted) setLoading(false);
      }
    }

    init();
    return () => {
      mounted = false;
    };
  }, [targetUser]);

  async function fetchEmailsWithToken(token: string, mounted = true) {
    setLoading(true);
    setError(null);
    try {
<<<<<<< HEAD
      // const url =
      //   `https://graph.microsoft.com/v1.0/users/${targetUser}/messages` +
      //   `?$top=25&$orderby=receivedDateTime%20desc&$select=subject,from,body,receivedDateTime`;

      const url=`https://graph.microsoft.com/v1.0/users/mohan.m%40mylapay.com/mailFolders/Inbox/messages`

      // const url=`https://graph.microsoft.com/v1.0/users/mohan.m%40mylapay.com/mailFolders`

      
=======
      const url =
        `https://graph.microsoft.com/v1.0/users/${targetUser}/messages` +
        `?$top=25&$orderby=receivedDateTime%20desc&$select=subject,from,sender,body,bodyPreview,receivedDateTime,hasAttachments,webLink`;
>>>>>>> d96862f3

      const res = await fetch(url, {
        headers: {
          Authorization: `Bearer ${token}`,
          "Content-Type": "application/json",
        },
      });

      if (!res.ok) {
        throw new Error(`${res.status} ${res.statusText}`);
      }

      const data = await res.json();
<<<<<<< HEAD
      const items: GraphEmail[] = Array.isArray(data?.value) ? data.value : [];
      const filtered = items.filter((m) =>
        (m.subject || "").toLowerCase().includes("Gopikrishnan"),
      );
=======
      const rawItems: any[] = Array.isArray(data?.value) ? data.value : [];

      // Normalise items into GraphEmail
      const items: GraphEmail[] = rawItems.map((it) => ({
        id: it.id,
        subject: it.subject,
        from: it.from,
        sender: it.sender,
        body: it.body,
        bodyPreview: it.bodyPreview,
        receivedDateTime: it.receivedDateTime,
        hasAttachments: it.hasAttachments,
        webLink: it.webLink,
      }));

      // Apply optional subject filter if provided; otherwise show all
      const filtered = SUBJECT_FILTER
        ? items.filter((m) =>
            (m.subject || "")
              .toLowerCase()
              .includes(SUBJECT_FILTER.toLowerCase()),
          )
        : items;

>>>>>>> d96862f3
      const top10 = filtered.slice(0, 10);
      if (mounted) setEmails(top10);
    } catch (e: any) {
      setError(e?.message || "Failed to load emails");
    } finally {
      setLoading(false);
    }
  }

  async function handleSignIn() {
    setAuthenticating(true);
    setError(null);
    try {
      // Try popup-based authentication first (will fallback to redirect if needed)
      const token = await azureSyncService.getAccessToken(false);
      // If token available, fetch emails
      if (token) {
        setNeedsAuth(false);
        await fetchEmailsWithToken(token);
      }
    } catch (e: any) {
      // If redirect-based auth was initiated, the page will reload - show message briefly
      if (
        e?.message &&
        e.message.includes("Redirect authentication initiated")
      ) {
        setError("Redirecting to Microsoft for authentication...");
        return;
      }
      setError(e?.message || "Authentication failed");
    } finally {
      setAuthenticating(false);
    }
  }

  return (
    <div className="p-6">
      <div className="mb-6">
        <h1 className="text-3xl font-bold text-gray-900">Mails</h1>
        <p className="text-gray-600 mt-1">
          Showing latest emails for {decodeURIComponent(targetUser)} containing
          "Invoice" in the subject.
        </p>
      </div>

      <Card>
        <CardHeader>
          <CardTitle>Latest Messages</CardTitle>
        </CardHeader>
        <CardContent>
          {loading ? (
            <div className="flex items-center justify-center py-12 text-gray-600">
              <div className="animate-spin rounded-full h-8 w-8 border-b-2 border-gray-900 mr-3"></div>
              Loading emails...
            </div>
          ) : needsAuth ? (
            <div className="space-y-3">
              <div className="text-gray-700">
                You need to sign in to Microsoft to view mails.
              </div>
              <div>
                <button
                  onClick={handleSignIn}
                  className="px-4 py-2 bg-primary text-white rounded"
                  disabled={authenticating}
                >
                  {authenticating ? "Signing in..." : "Sign in with Microsoft"}
                </button>
              </div>
              {error && <div className="text-red-600">{error}</div>}
            </div>
          ) : error ? (
            <div className="text-red-600">{error}</div>
          ) : emails.length === 0 ? (
            <div className="text-gray-600">No matching emails found.</div>
          ) : (
            <ul className="divide-y divide-gray-200">
              {emails.map((m) => {
                const sender = m.from?.emailAddress;
                const contentType = m.body?.contentType || "text";
                const rawContent = m.body?.content || "";
                const bodyText =
                  contentType.toLowerCase() === "html"
                    ? htmlToText(rawContent)
                    : rawContent;

                return (
                  <li key={m.id} className="py-4">
                    <div className="mb-1 text-sm text-gray-500">
                      {m.receivedDateTime
                        ? new Date(m.receivedDateTime).toLocaleString()
                        : ""}
                    </div>
                    <div className="font-semibold text-gray-900">
                      {m.subject || "(No subject)"}
                    </div>
                    <div className="text-sm text-gray-700 mb-2">
                      From: {sender?.name || sender?.address || "Unknown"}
                    </div>
                    <div className="text-gray-800 whitespace-pre-wrap break-words">
                      {bodyText}
                    </div>
                  </li>
                );
              })}
            </ul>
          )}
        </CardContent>
      </Card>
    </div>
  );
}<|MERGE_RESOLUTION|>--- conflicted
+++ resolved
@@ -74,7 +74,6 @@
     setLoading(true);
     setError(null);
     try {
-<<<<<<< HEAD
       // const url =
       //   `https://graph.microsoft.com/v1.0/users/${targetUser}/messages` +
       //   `?$top=25&$orderby=receivedDateTime%20desc&$select=subject,from,body,receivedDateTime`;
@@ -84,11 +83,6 @@
       // const url=`https://graph.microsoft.com/v1.0/users/mohan.m%40mylapay.com/mailFolders`
 
       
-=======
-      const url =
-        `https://graph.microsoft.com/v1.0/users/${targetUser}/messages` +
-        `?$top=25&$orderby=receivedDateTime%20desc&$select=subject,from,sender,body,bodyPreview,receivedDateTime,hasAttachments,webLink`;
->>>>>>> d96862f3
 
       const res = await fetch(url, {
         headers: {
@@ -102,12 +96,6 @@
       }
 
       const data = await res.json();
-<<<<<<< HEAD
-      const items: GraphEmail[] = Array.isArray(data?.value) ? data.value : [];
-      const filtered = items.filter((m) =>
-        (m.subject || "").toLowerCase().includes("Gopikrishnan"),
-      );
-=======
       const rawItems: any[] = Array.isArray(data?.value) ? data.value : [];
 
       // Normalise items into GraphEmail
@@ -132,7 +120,6 @@
           )
         : items;
 
->>>>>>> d96862f3
       const top10 = filtered.slice(0, 10);
       if (mounted) setEmails(top10);
     } catch (e: any) {
